--- conflicted
+++ resolved
@@ -574,13 +574,8 @@
             throw ("requestURI should not be called with fragid: " + uri)
         }
 
-<<<<<<< HEAD
         var pcol = $rdf.uri.protocol(docuri);
-        if (pcol == 'tel' || pcol == 'mailto' || pcol == 'urn') return null; // No look-up operaion on these, but they are not errors
-=======
-        var pcol = $rdf.Util.uri.protocol(docuri);
         if (pcol == 'tel' || pcol == 'mailto' || pcol == 'urn') return null; // No look-up operation on these, but they are not errors
->>>>>>> 9b570217
         var force = !! force
         var kb = this.store
         var args = arguments
@@ -640,13 +635,8 @@
         */
 
         var onerrorFactory = function(xhr) { return function(event) {
-<<<<<<< HEAD
-            if ($rdf.Fetcher.crossSiteProxyTemplate && document && document.location && !this.proxyUsed) { // In mashup situation
+            if ($rdf.Fetcher.crossSiteProxyTemplate && document && document.location && !xhr.proxyUsed) { // In mashup situation
                 var hostpart = $rdf.uri.hostpart;
-=======
-            if ($rdf.Fetcher.crossSiteProxyTemplate && document && document.location && !xhr.proxyUsed) { // In mashup situation
-                var hostpart = $rdf.Util.uri.hostpart;
->>>>>>> 9b570217
                 var here = '' + document.location;
                 var uri = xhr.uri.uri
                 if (hostpart(here) && hostpart(uri) && hostpart(here) != hostpart(uri)) {
