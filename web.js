--- conflicted
+++ resolved
@@ -1143,7 +1143,7 @@
         }
 
         // Fire
-<<<<<<< HEAD
+
         if (!useJQuery) {
             try {
                 xhr.send(null)
@@ -1159,13 +1159,6 @@
 
         } else {
             this.addStatus(xhr.req, "HTTP Request sent (using jQuery)");
-=======
-        try {
-            if (typeof jQuery === 'undefined' || !jQuery.ajax)
-            xhr.send(null)
-        } catch (er) {
-            return this.failFetch(xhr, "XHR send failed:" + er);
->>>>>>> 5c57c6bf
         }
         
 
