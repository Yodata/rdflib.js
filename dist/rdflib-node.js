(function(root, undef) {
/**
* Utility functions for $rdf and the $rdf object itself
 */

if (typeof $rdf === 'undefined') {
  var $rdf = {}
} else {
  throw new Error('Internal error: RDF libray has already been loaded: $rdf already exists')
}

/**
 * @class a dummy logger

 Note to implement this using the Firefox error console see
  https://developer.mozilla.org/en/nsIConsoleService
 */

// dump("@@ rdf/util.js test RESET RDF LOGGER  $rdf.log.error)\n")
if ($rdf.log !== undefined) {
  // dump("WTF util.js:" + $rdf.log)
  throw new Error('Internal Error: $rdf.log already defined,  util.js: ' + $rdf.log)
}

$rdf.log = {
  'debug': function (x) {
    return
  },
  'warn': function (x) {
    return
  },
  'info': function (x) {
    return
  },
  'error': function (x) {
    return
  },
  'success': function (x) {
    return
  },
  'msg': function (x) {
    return
  }
}

/**
* @class A utility class
 */

$rdf.Util = {
  /** A simple debugging function */
  'output': function (o) {
    var k = document.createElement('div')
    k.textContent = o
    document.body.appendChild(k)
  },
  /**
  * A standard way to add callback functionality to an object
   **
   ** Callback functions are indexed by a 'hook' string.
   **
   ** They return true if they want to be called again.
   **
   */
  callbackify: function (obj, callbacks) {
    obj.callbacks = {}
    for (var x = callbacks.length - 1; x >= 0; x--) {
      obj.callbacks[callbacks[x]] = []
    }

    obj.addHook = function (hook) {
      if (!obj.callbacks[hook]) {
        obj.callbacks[hook] = []
      }
    }

    obj.addCallback = function (hook, func) {
      obj.callbacks[hook].push(func)
    }

    obj.removeCallback = function (hook, funcName) {
      for (var i = 0;i < obj.callbacks[hook].length;i++) {
        if (obj.callbacks[hook][i].name === funcName) {
          obj.callbacks[hook].splice(i, 1)
          return true
        }
      }
      return false
    }

    obj.insertCallback = function (hook, func) {
      obj.callbacks[hook].unshift(func)
    }

    obj.fireCallbacks = function (hook, args) {
      var newCallbacks = []
      var replaceCallbacks = []
      var len = obj.callbacks[hook].length
      var x
      //	    $rdf.log.info('!@$ Firing '+hook+' call back with length'+len)
      for (x = len - 1; x >= 0; x--) {
        //		    $rdf.log.info('@@ Firing '+hook+' callback '+ obj.callbacks[hook][x])
        if (obj.callbacks[hook][x].apply(obj, args)) {
          newCallbacks.push(obj.callbacks[hook][x])
        }
      }

      for (x = newCallbacks.length - 1; x >= 0; x--) {
        replaceCallbacks.push(newCallbacks[x])
      }

      for (x = len; x < obj.callbacks[hook].length; x++) {
        replaceCallbacks.push(obj.callbacks[hook][x])
      }

      obj.callbacks[hook] = replaceCallbacks
    }
  },

  /**
  * A standard way to create XMLHttpRequest objects
  */
  XMLHTTPFactory: function () {
    var XMLHttpRequest
    // Running inside the Tabulator Firefox extension
    if (typeof tabulator !== 'undefined' && tabulator.isExtension) {
      // Cannot use XMLHttpRequest natively, must request it through SDK
      return Components
        .classes['@mozilla.org/xmlextras/xmlhttprequest;1']
        .createInstance()
        .QueryInterface(Components.interfaces.nsIXMLHttpRequest)
    } else if (typeof window !== 'undefined' && 'XMLHttpRequest' in window) {
      // Running inside the browser
      XMLHttpRequest = window.XMLHttpRequest
      return new XMLHttpRequest()
    } else if (typeof module !== 'undefined' && module && module.exports) {
      // Running in Node.js
      XMLHttpRequest = require('xmlhttprequest').XMLHttpRequest
      return new XMLHttpRequest()
    } else if (window.ActiveXObject) {
      try {
        return new ActiveXObject('Msxml2.XMLHTTP')
      } catch (e) {
        return new ActiveXObject('Microsoft.XMLHTTP')
      }
    } else {
      return false
    }
  },

  'DOMParserFactory': function () {
    if (tabulator && tabulator.isExtension) {
      return Components.classes['@mozilla.org/xmlextras/domparser;1']
        .getService(Components.interfaces.nsIDOMParser)
    } else if (window.DOMParser) {
      return new DOMParser()
    } else if (window.ActiveXObject) {
      return new ActiveXObject('Microsoft.XMLDOM')
    } else {
      return false
    }
  },

  /**
  * Returns a hash of headers and values
  **
  ** @@ Bug: Assumes that each header only occurs once
  ** Also note that a , in a header value is just the same as having two headers.
   */
  getHTTPHeaders: function (xhr) {
    var lines = xhr.getAllResponseHeaders().split('\n')
    var headers = {}
    var last
    for (var x = 0; x < lines.length; x++) {
      if (lines[x].length > 0) {
        var pair = lines[x].split(': ')
        if (typeof pair[1] === 'undefined') { // continuation
          headers[last] += '\n' + pair[0]
        } else {
          last = pair[0].toLowerCase()
          headers[last] = pair[1]
        }
      }
    }
    return headers
  },

  dtstamp: function () {
    var now = new Date()
    var year = now.getYear() + 1900
    var month = now.getMonth() + 1
    var day = now.getDate()
    var hour = now.getUTCHours()
    var minute = now.getUTCMinutes()
    var second = now.getSeconds()
    if (month < 10) month = '0' + month
    if (day < 10) day = '0' + day
    if (hour < 10) hour = '0' + hour
    if (minute < 10) minute = '0' + minute
    if (second < 10) second = '0' + second
    return year + '-' + month + '-' + day + 'T' +
      hour + ':' + minute + ':' + second + 'Z'
  },

  enablePrivilege: ((typeof netscape !== 'undefined') &&
    (typeof netscape.security.PrivilegeManager !== 'undefined') &&
    netscape.security.PrivilegeManager.enablePrivilege) ||
    function () {
      return
    },

  disablePrivilege: ((typeof netscape !== 'undefined') && (typeof netscape.security.PrivilegeManager !== 'undefined') && netscape.security.PrivilegeManager.disablePrivilege) || function () {
    return
  },

  // removes all statements equal to x from a
  RDFArrayRemove: function (a, x) {
    for (var i = 0; i < a.length; i++) {
      // TODO: This used to be the following, which didnt always work..why
      // if(a[i] === x)
      if (a[i].subject.sameTerm(x.subject) &&
        a[i].predicate.sameTerm(x.predicate) &&
        a[i].object.sameTerm(x.object) &&
        a[i].why.sameTerm(x.why)) {
        a.splice(i, 1)
        return
      }
    }
    throw new Error('RDFArrayRemove: Array did not contain ' + x + ' ' + x.why)
  },

  string_startswith: function (str, pref) { // missing library routines
    return (str.slice(0, pref.length) === pref)
  },

  // This is the callback from the kb to the fetcher which is used to
  // load ontologies of the data we load.

  AJAR_handleNewTerm: function (kb, p, requestedBy) {
    var sf = null
    if (typeof kb.fetcher !== 'undefined') {
      sf = kb.fetcher
    } else {
      return
    }
    if (p.termType !== 'symbol') return
    var docuri = $rdf.Util.uri.docpart(p.uri)
    var fixuri
    if (p.uri.indexOf('#') < 0) { // No hash
      // @@ major hack for dbpedia Categories, which spread indefinitely
      if ($rdf.Util.string_startswith(p.uri, 'http://dbpedia.org/resource/Category:')) return

      /*
        if (string_startswith(p.uri, 'http://xmlns.com/foaf/0.1/')) {
        fixuri = "http://dig.csail.mit.edu/2005/ajar/ajaw/test/foaf"
        // should give HTTP 303 to ontology -- now is :-)
        } else
      */
      if ($rdf.Util.string_startswith(p.uri,
              'http://purl.org/dc/elements/1.1/') ||
            $rdf.Util.string_startswith(p.uri, 'http://purl.org/dc/terms/')) {
        fixuri = 'http://dublincore.org/2005/06/13/dcq'
      // dc fetched multiple times
      } else if ($rdf.Util.string_startswith(p.uri, 'http://xmlns.com/wot/0.1/')) {
        fixuri = 'http://xmlns.com/wot/0.1/index.rdf'
      } else if ($rdf.Util.string_startswith(p.uri, 'http://web.resource.org/cc/')) {
        //            $rdf.log.warn("creative commons links to html instead of rdf. doesn't seem to content-negotiate.")
        fixuri = 'http://web.resource.org/cc/schema.rdf'
      }
    }
    if (fixuri) {
      docuri = fixuri
    }
    if (sf && sf.getState(docuri) !== 'unrequested') return

    if (fixuri) { // only give warning once: else happens too often
      $rdf.log.warn('Assuming server still broken, faking redirect of <' + p.uri +
        '> to <' + docuri + '>')
    }
    sf.requestURI(docuri, requestedBy)
  }, // AJAR_handleNewTerm

  ArrayIndexOf: function (arr, item, i) {
    i || (i = 0)
    var length = arr.length
    if (i < 0) i = length + i
    for (; i < length; i++) {
      if (arr[i] === item) {
        return i
      }
    }
    return -1
  }

}

// //////////////// find the variables in a graph
//  SHALLOW
//  used?
//
$rdf.Util.variablesIn = function (g) {
  for (var i = 0; i < g.statements.length; i++) {
    var st = g.statatements[i]
    var vars = {}
    if (st.subject instanceof $rdf.Variable) {
      vars[st.subject.toNT()] = true
    }
    if (st.predicate instanceof $rdf.Variable) {
      vars[st.predicate.toNT()] = true
    }
    if (st.object instanceof $rdf.Variable) {
      vars[st.object.toNT()] = true
    }
  }
  return vars
}

//   Heavy comparison is for repeatable canonical ordering
$rdf.Util.heavyCompare = function (x, y, g) {
  var nonBlank = function (x) {
    return (x.termType === 'bnode') ? null : x
  }
  var signature = function (b) {
    var lis = g.statementsMatching(x).map(function (st) {
      return ('' + nonBlank(st.subject) + ' ' + nonBlank(st.predicate) +
        ' ' + nonBlank(st.object))
    }).concat(g.statementsMatching(undefined, undefined, x).map(function (st) {
      return ('' + nonBlank(st.subject) + ' ' + nonBlank(st.predicate) +
        ' ' + nonBlank(st.object))
    }))
    lis.sort()
    return lis.join('\n')
  }
  if ((x.termType === 'bnode') || (y.termType === 'bnode')) {
    if (x.compareTerm(y) === 0) return 0 // Same
    if (signature(x) > signature(y)) return +1
    if (signature(x) < signature(y)) return -1
    return x.compareTerm(y)  // Too bad -- this order not canonical.
    // throw "different bnodes indistinquishable for sorting"
  } else {
    return x.compareTerm(y)
  }
}

$rdf.Util.heavyCompareSPO = function (x, y, g) {
  var comp = $rdf.Util.heavyCompare
  var d = comp(x.subject, y.subject, g)
  if (d) return d
  d = comp(x.predicate, y.predicate, g)
  if (d) return d
  return comp(x.object, y.object, g)
}

// /////////////////// Parse XML
//
// Returns: A DOM
//

$rdf.Util.parseXML = function (str, options) {
  var dparser
  options = options || {}
  if ((typeof tabulator !== 'undefined' && tabulator.isExtension)) {
    dparser = Components.classes['@mozilla.org/xmlextras/domparser;1'].getService(
      Components.interfaces.nsIDOMParser)
  } else if (typeof module !== 'undefined' && module && module.exports) { // Node.js
    // var libxmljs = require('libxmljs'); // Was jsdom before 2012-01 then libxmljs but that nonstandard
    // return libxmljs.parseXmlString(str)

    // var jsdom = require('jsdom');   2012-01 though 2015-08 no worky with new Node
    // var dom = jsdom.jsdom(str, undefined, {} );// html, level, options

    var DOMParser = require('xmldom').DOMParser // 2015-08 on https://github.com/jindw/xmldom
    var dom = new DOMParser().parseFromString(str, options.contentType || 'application/xhtml+xml')
    return dom
  } else {
    if (typeof window !== 'undefined' && window.DOMParser) {
      dparser = new window.DOMParser() // seems to actually work
    } else {
      dparser = new DOMParser() // Doc says this works
    }
  }
  return dparser.parseFromString(str, 'application/xml')
}

// ////////////////////String Utility
// substitutes given terms for occurrnces of %s
// not well named. Used??? - tim
//
$rdf.Util.string = {
  // C++, python style %s -> subs
  'template': function (base, subs) {
    var baseA = base.split('%s')
    var result = ''
    for (var i = 0;i < subs.length;i++) {
      subs[i] += ''
      result += baseA[i] + subs[i]
    }
    return result + baseA.slice(subs.length).join()
  }
}

//From https://github.com/linkeddata/dokieli
$rdf.Util.domToString = function(node, options) {
  var options = options || {}
  var selfClosing = []
  if ('selfClosing' in options) {
    options.selfClosing.split(' ').forEach(function (n) {
      selfClosing[n] = true
    })
  }
  var skipAttributes = [];
  if ('skipAttributes' in options) {
    options.skipAttributes.split(' ').forEach(function (n) {
      skipAttributes[n] = true
    })
  }

  var noEsc = [false];

  var dumpNode = function(node) {
    var out = ''
    if (typeof node.nodeType === 'undefined') return out
    if (1 === node.nodeType) {
      if (node.hasAttribute('class') && 'classWithChildText' in options && node.matches(options.classWithChildText.class)) {
        out += node.querySelector(options.classWithChildText.element).textContent
      }
      else if (!('skipNodeWithClass' in options && node.matches('.' + options.skipNodeWithClass))) {
        var ename = node.nodeName.toLowerCase()
        out += "<" + ename

        var attrList = []
        for (var i = node.attributes.length - 1; i >= 0; i--) {
          var atn = node.attributes[i]
          if (skipAttributes.length > 0 && skipAttributes[atn.name]) continue
          if (/^\d+$/.test(atn.name)) continue
          if (atn.name == 'class' && 'replaceClassItemWith' in options && (atn.value.split(' ').indexOf(options.replaceClassItemWith.source) > -1)) {
            var re = new RegExp(options.replaceClassItemWith.source, 'g')
            atn.value = atn.value.replace(re, options.replaceClassItemWith.target).trim()
          }
          if (!(atn.name == 'class' && 'skipClassWithValue' in options && options.skipClassWithValue == atn.value)) {
            attrList.push(atn.name + "=\"" + atn.value.replace(/&/g, '&amp;').replace(/</g, '&lt;').replace(/>/g, '&gt;').replace(/"/g, '&quot;') + "\"")
          }
        }

        if (attrList.length > 0) {
          if('sortAttributes' in options && options.sortAttributes) {
            attrList.sort(function (a, b) {
              return a.toLowerCase().localeCompare(b.toLowerCase())
            })
          }
          out += ' ' + attrList.join(' ')
        }

        if (selfClosing[ename]) { out += " />"; }
        else {
          out += '>';
          out += (ename == 'html') ? "\n  " : ''
          noEsc.push(ename === "style" || ename === "script");
          for (var i = 0; i < node.childNodes.length; i++) out += dumpNode(node.childNodes[i])
          noEsc.pop()
          out += (ename == 'body') ? '</' + ename + '>' + "\n" : '</' + ename + '>'
        }
      }
    }
    else if (8 === node.nodeType) {
      //FIXME: If comments are not tabbed in source, a new line is not prepended
      out += "<!--" + node.nodeValue + "-->"
    }
    else if (3 === node.nodeType || 4 === node.nodeType) {
      //XXX: Remove new lines which were added after DOM ready
      var nl = node.nodeValue.replace(/\n+$/, '')
      out += noEsc[noEsc.length - 1] ? nl : nl.replace(/&/g, "&amp;").replace(/</g, "&lt;").replace(/>/g, "&gt;")
    }
    else {
      console.log("Warning; Cannot handle serialising nodes of type: " + node.nodeType)
      console.log(node)
    }
    return out
  };

  return dumpNode(node)
}

// Reomved 2015-08-05 timbl - unused and depended on jQuery!
// from http://dev.jquery.com/browser/trunk/jquery/src/core.js
// Dependency with JQuery -- we try to keep the rdflib.js and jquery libraries separate at the moment.
/*
$rdf.Util.extend = function () {
    // copy reference to target object
    var target = arguments[0] || {},
        i = 1,
        length = arguments.length,
        deep = false,
        options, name, src, copy

    // Handle a deep copy situation
    if (typeof target === "boolean") {
        deep = target
        target = arguments[1] || {}
        // skip the boolean and the target
        i = 2
    }

    // Handle case when target is a string or something (possible in deep copy)
    if (typeof target !== "object" && !jQuery.isFunction(target)) {
        target = {}
    }

    // extend jQuery itself if only one argument is passed
    if (length === i) {
        target = this
        --i
    }

    for (; i < length; i++) {
        // Only deal with non-null/undefined values
        if ((options = arguments[i]) != null) {
            // Extend the base object
            for (name in options) {
                src = target[name]
                copy = options[name]

                // Prevent never-ending loop
                if (target === copy) {
                    continue
                }

                // Recurse if we're merging object values
                if (deep && copy && typeof copy === "object" && !copy.nodeType) {
                    var clone

                    if (src) {
                        clone = src
                    } else if (jQuery.isArray(copy)) {
                        clone = []
                    } else if (jQuery.isObject(copy)) {
                        clone = {}
                    } else {
                        clone = copy
                    }

                    // Never move original objects, clone them
                    target[name] = jQuery.extend(deep, clone, copy)

                    // Don't bring in undefined values
                } else if (copy !== undefined) {
                    target[name] = copy
                }
            }
        }
    }

    // Return the modified object
    return target
}
*/
/*
 * Implements URI-specific functions
 *
 * See RFC 2386
 *
 * See also:
 *   http://www.w3.org/2005/10/ajaw/uri.js
 *   http://www.w3.org/2000/10/swap/uripath.py
 *
 */
var $rdf
var base1
var k
var ref
var v
var hasProp = {}.hasOwnProperty

if (typeof $rdf === 'undefined' || $rdf === null) {
  $rdf = {}
}

if ($rdf.Util == null) {
  $rdf.Util = {}
}

$rdf.uri = (function () {
  function uri () {}

  uri.join = function (given, base) {
    var baseColon
    var baseHash
    var baseScheme
    var baseSingle
    var colon
    var lastSlash
    var path
    baseHash = base.indexOf('#')
    if (baseHash > 0) {
      base = base.slice(0, baseHash)
    }
    if (given.length === 0) {
      return base
    }
    if (given.indexOf('#') === 0) {
      return base + given
    }
    colon = given.indexOf(':')
    if (colon >= 0) {
      return given
    }
    baseColon = base.indexOf(':')
    if (base.length === 0) {
      return given
    }
    if (baseColon < 0) {
      alert('Invalid base: ' + base + ' in join with given: ' + given)
      return given
    }
    baseScheme = base.slice(0, +baseColon + 1 || 9e9)
    if (given.indexOf('//') === 0) {
      return baseScheme + given
    }
    if (base.indexOf('//', baseColon) === baseColon + 1) {
      baseSingle = base.indexOf('/', baseColon + 3)
      if (baseSingle < 0) {
        if (base.length - baseColon - 3 > 0) {
          return base + '/' + given
        } else {
          return baseScheme + given
        }
      }
    } else {
      baseSingle = base.indexOf('/', baseColon + 1)
      if (baseSingle < 0) {
        if (base.length - baseColon - 1 > 0) {
          return base + '/' + given
        } else {
          return baseScheme + given
        }
      }
    }
    if (given.indexOf('/') === 0) {
      return base.slice(0, baseSingle) + given
    }
    path = base.slice(baseSingle)
    lastSlash = path.lastIndexOf('/')
    if (lastSlash < 0) {
      return baseScheme + given
    }
    if (lastSlash >= 0 && lastSlash < path.length - 1) {
      path = path.slice(0, +lastSlash + 1 || 9e9)
    }
    path += given
    while (path.match(/[^\/]*\/\.\.\//)) {
      path = path.replace(/[^\/]*\/\.\.\//, '')
    }
    path = path.replace(/\.\//g, '')
    path = path.replace(/\/\.$/, '/')
    return base.slice(0, baseSingle) + path
  }

  uri.commonHost = new RegExp('^[-_a-zA-Z0-9.]+:(//[^/]*)?/[^/]*$')

  uri.hostpart = function (u) {
    var m
    m = /[^\/]*\/\/([^\/]*)\//.exec(u)
    if (m) {
      return m[1]
    } else {
      return ''
    }
  }

  uri.refTo = function (base, uri) {
    var c
    var i
    // var j
    var k
    var l
    var len
    var len1
    var n
    var o
    var p
    var q
    var ref
    var ref1
    var s
    if (!base) {
      return uri
    }
    if (base === uri) {
      return ''
    }
    for (i = o = 0, len = uri.length; o < len; i = ++o) {
      c = uri[i]
      if (c !== base[i]) {
        break
      }
    }
    if (base.slice(0, i).match($rdf.Util.uri.commonHost)) {
      k = uri.indexOf('//')
      if (k < 0) {
        k = -2
      }
      l = uri.indexOf('/', k + 2)
      if (uri[l + 1] !== '/' && base[l + 1] !== '/' && uri.slice(0, l) === base.slice(0, l)) {
        return uri.slice(l)
      }
    }
    if (uri[i] === '#' && base.length === i) {
      return uri.slice(i)
    }
    while (i > 0 && uri[i - 1] !== '/') {
      i--
    }
    if (i < 3) {
      return uri
    }
    if (base.indexOf('//', i - 2) > 0 || uri.indexOf('//', i - 2) > 0) {
      return uri
    }
    if (base.indexOf(':', i) > 0) {
      return uri
    }
    n = 0
    ref = base.slice(i)
    for (p = 0, len1 = ref.length; p < len1; p++) {
      c = ref[p]
      if (c === '/') {
        n++
      }
    }
    if (n === 0 && i < uri.length && uri[i] === '#') {
      return './' + uri.slice(i)
    }
    if (n === 0 && i === uri.length) {
      return './'
    }
    s = ''
    if (n > 0) {
      for (j = q = 1, ref1 = n; 1 <= ref1 ? q <= ref1 : q >= ref1; j = 1 <= ref1 ? ++q : --q) {
        s += '../'
      }
    }
    return s + uri.slice(i)
  }

  uri.docpart = function (uri) {
    var i
    i = uri.indexOf('#')
    if (i < 0) {
      return uri
    } else {
      return uri.slice(0, i)
    }
  }

  uri.document = function (x) {
    return $rdf.sym(uri.docpart(x.uri))
  }

  uri.protocol = function (uri) {
    var i
    i = uri.indexOf(':')
    if (i < 0) {
      return null
    } else {
      return uri.slice(0, i)
    }
  }

  return uri
})()

$rdf.Util.uri = $rdf.uri

if ((typeof module !== 'undefined' && module !== null ? module.exports : void 0) != null) {
  if ((base1 = module.exports).Util == null) {
    base1.Util = {}
  }
  ref = $rdf.Util
  for (k in ref) {
    if (!hasProp.call(ref, k)) continue
    v = ref[k]
    module.exports.Util[k] = v
  }
  module.exports.uri = $rdf.uri
}
/*
* These are the classes corresponding to the RDF and N3 data models
*
* Designed to look like rdflib and cwm
*
*/
var $rdf
var k
var v
var extend = function (child, parent) {
  for (var key in parent) {
    if (hasProp.call(parent, key)) {
      child[key] = parent[key]
    }
  }
  function Ctor () {
    this.constructor = child
  }
  Ctor.prototype = parent.prototype
  child.prototype = new Ctor()
  child.__super__ = parent.prototype; return child
}
var hasProp = {}.hasOwnProperty
var indexOf = [].indexOf || function (item) {
  for (var i = 0, l = this.length; i < l; i++) {
    if (i in this && this[i] === item) return i
  }
  return -1
}

if (typeof $rdf === 'undefined' || $rdf === null) {
  $rdf = {}
}

/*
the superclass of all RDF Statement objects, that is
$rdf.NamedNode, $rdf.Literal, $rdf.BlankNode
No class extends this yet, but it could be a place to put common behavior.
*/
$rdf.Node = (function () {
  function Node () {}

  Node.prototype.substitute = function (bindings) {
    return this
  }

  return Node
})()

$rdf.Empty = (function (superClass) {
  extend(Empty, superClass)

  function Empty () {
    return Empty.__super__.constructor.apply(this, arguments)
  }

  Empty.prototype.termType = 'empty'

  Empty.prototype.toString = function () {
    return '()'
  }

  Empty.prototype.toNT = Empty.prototype.toString

  return Empty
})($rdf.Node)

/*
A named node in an RDF graph
todo: badly named.
No, formally a URI is a string, this is a node whose name is a URI.
Connolly pointed out it isa symbol on the language.
@param uri the uri as string
*/
$rdf.NamedNode = (function (superClass) {
  extend(NamedNode, superClass)

  function NamedNode (uri1) {
    this.uri = uri1
  }

  NamedNode.prototype.termType = 'symbol'

  NamedNode.prototype.toString = function () {
    return '<' + this.uri + '>'
  }

  NamedNode.prototype.toNT = NamedNode.prototype.toString

  NamedNode.prototype.doc = function () {
    if (this.uri.indexOf('#') < 0) {
      return this
    } else {
      return new $rdf.NamedNode(this.uri.split('#')[0])
    }
  }

  // $rdf node for the containing directory, ending in slash.
  NamedNode.prototype.dir = function () {
    var str = this.uri.split('#')[0]
    var p = str.slice(0, -1).lastIndexOf('/')
    var q = str.indexOf('//')
    if ((q >= 0 && p < q + 2) || p < 0) return null
    return new $rdf.NamedNode(str.slice(0, p + 1))
  }

  NamedNode.prototype.sameTerm = function (other) {
    if (!other) {
      return false
    }
    return (this.termType === other.termType) && (this.uri === other.uri)
  }

  NamedNode.prototype.compareTerm = function (other) {
    if (this.classOrder < other.classOrder) {
      return -1
    }
    if (this.classOrder > other.classOrder) {
      return +1
    }
    if (this.uri < other.uri) {
      return -1
    }
    if (this.uri > other.uri) {
      return +1
    }
    return 0
  }

  NamedNode.prototype.XSDboolean =
    new NamedNode('http://www.w3.org/2001/XMLSchema#boolean')

  NamedNode.prototype.XSDdecimal =
    new NamedNode('http://www.w3.org/2001/XMLSchema#decimal')

  NamedNode.prototype.XSDfloat =
    new NamedNode('http://www.w3.org/2001/XMLSchema#float')

  NamedNode.prototype.XSDinteger =
    new NamedNode('http://www.w3.org/2001/XMLSchema#integer')

  NamedNode.prototype.XSDdateTime =
    new NamedNode('http://www.w3.org/2001/XMLSchema#dateTime')

  NamedNode.prototype.integer =
    new NamedNode('http://www.w3.org/2001/XMLSchema#integer')

  return NamedNode
})($rdf.Node)

if ($rdf.NextId != null) {
  $rdf.log.error('Attempt to re-zero existing blank node id counter at ' + $rdf.NextId)
} else {
  $rdf.NextId = 0
}

$rdf.NTAnonymousNodePrefix = '_:n'

$rdf.BlankNode = (function (superClass) {
  extend(BlankNode, superClass)

  function BlankNode (id) {
    this.id = $rdf.NextId++
    this.value = id || this.id.toString()
  }

  BlankNode.prototype.termType = 'bnode'

  BlankNode.prototype.toNT = function () {
    return $rdf.NTAnonymousNodePrefix + this.id
  }

  BlankNode.prototype.toString = BlankNode.prototype.toNT

  BlankNode.prototype.sameTerm = function (other) {
    if (!other) {
      return false
    }
    return (this.termType === other.termType) && (this.id === other.id)
  }

  BlankNode.prototype.compareTerm = function (other) {
    if (this.classOrder < other.classOrder) {
      return -1
    }
    if (this.classOrder > other.classOrder) {
      return +1
    }
    if (this.id < other.id) {
      return -1
    }
    if (this.id > other.id) {
      return +1
    }
    return 0
  }

  return BlankNode
})($rdf.Node)

$rdf.Literal = (function (superClass) {
  extend(Literal, superClass)

  function Literal (value1, lang1, datatype) {
    this.value = value1
    this.lang = lang1
    this.datatype = datatype
    if (!this.lang) {
      this.lang = void 0  // set to undefined
    }
    if (!this.datatype) {
      this.datatype = void 0  // set to undefined
    }
  }

  Literal.prototype.termType = 'literal'

  Literal.prototype.toString = function () {
    return '' + this.value
  }

  Literal.prototype.toNT = function () {
    var str
    str = this.value
    if (typeof str === !'string') {
      if (typeof str === 'number') {
        return '' + str
      }
      throw Error('Value of RDF literal is not string: ' + str)
    }
    str = str.replace(/\\/g, '\\\\')
    str = str.replace(/\"/g, '\\"')
    str = str.replace(/\n/g, '\\n')
    str = '"' + str + '"'
    if (this.datatype) {
      str += '^^' + this.datatype.toNT()
    }
    if (this.lang) {
      str += '@' + this.lang
    }
    return str
  }

  Literal.prototype.sameTerm = function (other) {
    if (!other) {
      return false
    }
    return (this.termType === other.termType) && (this.value === other.value) && (this.lang === other.lang) && ((!this.datatype && !other.datatype) || (this.datatype && this.datatype.sameTerm(other.datatype)))
  }

  Literal.prototype.compareTerm = function (other) {
    if (this.classOrder < other.classOrder) {
      return -1
    }
    if (this.classOrder > other.classOrder) {
      return +1
    }
    if (this.value < other.value) {
      return -1
    }
    if (this.value > other.value) {
      return +1
    }
    return 0
  }

  return Literal
})($rdf.Node)

$rdf.Collection = (function (superClass) {
  extend(Collection, superClass)

  function Collection (initial) {
    var i
    var len
    var s
    this.id = $rdf.NextId++
    this.elements = []
    this.closed = false
    if (typeof initial !== 'undefined') {
      for (i = 0, len = initial.length; i < len; i++) {
        s = initial[i]
        this.elements.push($rdf.term(s))
      }
    }
  }

  Collection.prototype.termType = 'collection'

  Collection.prototype.toNT = function () {
    return $rdf.NTAnonymousNodePrefix + this.id
  }

  Collection.prototype.toString = function () {
    return '(' + this.elements.join(' ') + ')'
  }

  Collection.prototype.substitute = function (bindings) {
    var s
    return new $rdf.Collection(function () {
      var i
      var len
      var ref
      var results1
      ref = this.elements
      results1 = []
      for (i = 0, len = ref.length; i < len; i++) {
        s = ref[i]
        results1.push(s.substitute(bindings))
      }
      return results1
    }).call(this)
  }

  Collection.prototype.append = function (el) {
    return this.elements.push(el)
  }

  Collection.prototype.unshift = function (el) {
    return this.elements.unshift(el)
  }

  Collection.prototype.shift = function () {
    return this.elements.shift()
  }

  Collection.prototype.close = function () {
    this.closed = true
    return this.closed
  }

  return Collection
})($rdf.Node)

$rdf.Collection.prototype.sameTerm = $rdf.BlankNode.prototype.sameTerm

$rdf.Collection.prototype.compareTerm = $rdf.BlankNode.prototype.compareTerm

/*
function to transform a value into an $rdf.Node
@param val can be an rdf.Node, a date, string, number, boolean, or undefined. RDF Nodes are returned as is,
undefined as undefined
*/
$rdf.term = function (val) {
  var d2
  var dt
  var elt
  var i
  var len
  var value
  var x
  switch (typeof val) {
    case 'object':
      if (val instanceof Date) {
        d2 = function (x) {
          return ('' + (100 + x)).slice(1, 3)
        }
        value = '' + val.getUTCFullYear() + '-' + d2(val.getUTCMonth() + 1) + '-' + d2(val.getUTCDate()) + 'T' + d2(val.getUTCHours()) + ':' + d2(val.getUTCMinutes()) + ':' + d2(val.getUTCSeconds()) + 'Z'
        return new $rdf.Literal(value, void 0, $rdf.NamedNode.prototype.XSDdateTime)
      } else if (val instanceof Array) {
        x = new $rdf.Collection()
        for (i = 0, len = val.length; i < len; i++) {
          elt = val[i]
          x.append($rdf.term(elt))
        }
        return x
      }
      return val
    case 'string':
      return new $rdf.Literal(val)
    case 'number':
      if (('' + val).indexOf('e') >= 0) {
        dt = $rdf.NamedNode.prototype.XSDfloat
      } else if (('' + val).indexOf('.') >= 0) {
        dt = $rdf.NamedNode.prototype.XSDdecimal
      } else {
        dt = $rdf.NamedNode.prototype.XSDinteger
      }
      return new $rdf.Literal('' + val, void 0, dt)
    case 'boolean':
      return new $rdf.Literal((val ? '1' : '0'), void 0, $rdf.NamedNode.prototype.XSDboolean)
    case 'undefined':
      return void 0
  }
  throw new Error("Can't make term from " + val + ' of type ' + typeof val)
}

$rdf.Statement = (function () {
  function Statement (subject, predicate, object, why) {
    this.subject = $rdf.term(subject)
    this.predicate = $rdf.term(predicate)
    this.object = $rdf.term(object)
    if (why != null) {
      this.why = why
    }
  }

  Statement.prototype.toNT = function () {
    return [this.subject.toNT(), this.predicate.toNT(), this.object.toNT()].join(' ') + ' .'
  }

  Statement.prototype.toString = Statement.prototype.toNT

  Statement.prototype.substitute = function (bindings) {
    return new $rdf.Statement(this.subject.substitute(bindings), this.predicate.substitute(bindings), this.object.substitute(bindings), this.why)
  }

  return Statement
})()

$rdf.st = function (subject, predicate, object, why) {
  return new $rdf.Statement(subject, predicate, object, why)
}

$rdf.Formula = (function (superClass) {
  extend(Formula, superClass)

  function Formula () {
    this.statements = []
    this.constraints = []
    this.initBindings = []
    this.optional = []
  }

  Formula.prototype.termType = 'formula'

  Formula.prototype.toNT = function () {
    return '{' + this.statements.join('\n') + '}'
  }

  Formula.prototype.toString = Formula.prototype.toNT

  Formula.prototype.add = function (s, p, o, why) {
    return this.statements.push(new $rdf.Statement(s, p, o, why))
  }

  Formula.prototype.addStatement = function (st) {
    return this.statements.push(st)
  }

  Formula.prototype.substitute = function (bindings) {
    var g
    var i
    var len
    var ref
    var s
    g = new $rdf.Formula()
    ref = this.statements
    for (i = 0, len = ref.length; i < len; i++) {
      s = ref[i]
      g.addStatement(s.substitute(bindings))
    }
    return g
  }

  Formula.prototype.sym = function (uri, name) {
    if (name) {
      throw new Error('This feature (kb.sym with 2 args) is removed. Do not assume prefix mappings.')
    }
    return new $rdf.NamedNode(uri)
  }

  Formula.prototype.literal = function (val, lang, dt) {
    return new $rdf.Literal('' + val, lang, dt)
  }

  Formula.prototype.bnode = function (id) {
    return new $rdf.BlankNode(id)
  }

  Formula.prototype.formula = function () {
    return new $rdf.Formula()
  }

  Formula.prototype.collection = function () {
    return new $rdf.Collection()
  }

  Formula.prototype.list = function (values) {
    var elt
    var i
    var len
    var r
    r = new $rdf.Collection()
    if (values) {
      for (i = 0, len = values.length; i < len; i++) {
        elt = values[i]
        r.append(elt)
      }
    }
    return r
  }

  Formula.prototype.variable = function (name) {
    return new $rdf.Variable(name)
  }

  Formula.prototype.ns = function (nsuri) {
    return function (ln) {
      return new $rdf.NamedNode(nsuri + (ln != null ? ln : ''))
    }
  }

  /*
  transform an NTriples string format into an $rdf.Node
  The bnode bit should not be used on program-external values; designed
  for internal work such as storing a bnode id in an HTML attribute.
  This will only parse the strings generated by the vaious toNT() methods.
  */

  Formula.prototype.fromNT = function (str) {
    var dt
    var k
    var lang
    var x
    switch (str[0]) {
      case '<':
        return $rdf.sym(str.slice(1, -1))
      case '"':
        lang = void 0
        dt = void 0
        k = str.lastIndexOf('"')
        if (k < str.length - 1) {
          if (str[k + 1] === '@') {
            lang = str.slice(k + 2)
          } else if (str.slice(k + 1, k + 3) === '^^') {
            dt = $rdf.fromNT(str.slice(k + 3))
          } else {
            throw new Error("Can't convert string from NT: " + str)
          }
        }
        str = str.slice(1, k)
        str = str.replace(/\\"/g, '"')
        str = str.replace(/\\n/g, '\n')
        str = str.replace(/\\\\/g, '\\')
        return $rdf.lit(str, lang, dt)
      case '_':
        x = new $rdf.BlankNode()
        x.id = parseInt(str.slice(3), 10)
        $rdf.NextId--
        return x
      case '?':
        return new $rdf.Variable(str.slice(1))
    }
    throw new Error("Can't convert from NT: " + str)
  }

  Formula.prototype.sameTerm = function (other) {
    if (!other) {
      return false
    }
    return this.hashString() === other.hashString()
  }

  Formula.prototype.each = function (s, p, o, w) {
    var elt
    var i
    var l
    var len
    var len1
    var len2
    var len3
    var m
    var q
    var results
    var sts
    results = []
    sts = this.statementsMatching(s, p, o, w, false)
    if (s == null) {
      for (i = 0, len = sts.length; i < len; i++) {
        elt = sts[i]
        results.push(elt.subject)
      }
    } else if (p == null) {
      for (l = 0, len1 = sts.length; l < len1; l++) {
        elt = sts[l]
        results.push(elt.predicate)
      }
    } else if (o == null) {
      for (m = 0, len2 = sts.length; m < len2; m++) {
        elt = sts[m]
        results.push(elt.object)
      }
    } else if (w == null) {
      for (q = 0, len3 = sts.length; q < len3; q++) {
        elt = sts[q]
        results.push(elt.why)
      }
    }
    return results
  }

  Formula.prototype.any = function (s, p, o, w) {
    var st
    st = this.anyStatementMatching(s, p, o, w)
    if (st == null) {
      return void 0
    } else if (s == null) {
      return st.subject
    } else if (p == null) {
      return st.predicate
    } else if (o == null) {
      return st.object
    }
    return void 0
  }

  Formula.prototype.holds = function (s, p, o, w) {
    var st
    st = this.anyStatementMatching(s, p, o, w)
    return st != null
  }

  Formula.prototype.holdsStatement = function (st) {
    return this.holds(st.subject, st.predicate, st.object, st.why)
  }

  Formula.prototype.the = function (s, p, o, w) {
    var x
    x = this.any(s, p, o, w)
    if (x == null) {
      $rdf.log.error('No value found for the() {' + s + ' ' + p + ' ' + o + '}.')
    }
    return x
  }

  Formula.prototype.whether = function (s, p, o, w) {
    return this.statementsMatching(s, p, o, w, false).length
  }

  Formula.prototype.transitiveClosure = function (seeds, predicate, inverse) {
    var agenda
    var done
    var elt
    var i
    var k
    var len
    var s
    var sups
    var t
    var v
    done = {}
    agenda = {}
    for (k in seeds) {
      if (!hasProp.call(seeds, k)) continue
      v = seeds[k]
      agenda[k] = v
    }
    while (true) {
      t = (function () {
        var p
        for (p in agenda) {
          if (!hasProp.call(agenda, p)) continue
          return p
        }
      })()
      if (t == null) {
        return done
      }
      sups = inverse ? this.each(void 0, predicate, this.fromNT(t)) : this.each(this.fromNT(t), predicate)
      for (i = 0, len = sups.length; i < len; i++) {
        elt = sups[i]
        s = elt.toNT()
        if (s in done) {
          continue
        }
        if (s in agenda) {
          continue
        }
        agenda[s] = agenda[t]
      }
      done[t] = agenda[t]
      delete agenda[t]
    }
  }

  /*
  For thisClass or any subclass, anything which has it is its type
  or is the object of something which has the type as its range, or subject
  of something which has the type as its domain
  We don't bother doing subproperty (yet?)as it doesn't seeem to be used much.
  Get all the Classes of which we can RDFS-infer the subject is a member
  @returns a hash of URIs
  */
  Formula.prototype.findMembersNT = function (thisClass) {
    var i
    var l
    var len
    var len1
    var len2
    var len3
    var len4
    var m
    var members
    var pred
    var q
    var ref
    var ref1
    var ref2
    var ref3
    var ref4
    var ref5
    var seeds
    var st
    var t
    var u
    seeds = {}
    seeds[thisClass.toNT()] = true
    members = {}
    ref = this.transitiveClosure(seeds, this.sym('http://www.w3.org/2000/01/rdf-schema#subClassOf'), true)
    for (t in ref) {
      if (!hasProp.call(ref, t)) continue
      ref1 = this.statementsMatching(void 0, this.sym('http://www.w3.org/1999/02/22-rdf-syntax-ns#type'), this.fromNT(t))
      for (i = 0, len = ref1.length; i < len; i++) {
        st = ref1[i]
        members[st.subject.toNT()] = st
      }
      ref2 = this.each(void 0, this.sym('http://www.w3.org/2000/01/rdf-schema#domain'), this.fromNT(t))
      for (l = 0, len1 = ref2.length; l < len1; l++) {
        pred = ref2[l]
        ref3 = this.statementsMatching(void 0, pred)
        for (m = 0, len2 = ref3.length; m < len2; m++) {
          st = ref3[m]
          members[st.subject.toNT()] = st
        }
      }
      ref4 = this.each(void 0, this.sym('http://www.w3.org/2000/01/rdf-schema#range'), this.fromNT(t))
      for (q = 0, len3 = ref4.length; q < len3; q++) {
        pred = ref4[q]
        ref5 = this.statementsMatching(void 0, pred)
        for (u = 0, len4 = ref5.length; u < len4; u++) {
          st = ref5[u]
          members[st.object.toNT()] = st
        }
      }
    }
    return members
  }

  /*
  transform a collection of NTriple URIs into their URI strings
  @param t some iterable colletion of NTriple URI strings
  @return a collection of the URIs as strings
  todo: explain why it is important to go through NT
  */
  Formula.prototype.NTtoURI = function (t) {
    var k
    var uris
    var v
    uris = {}
    for (k in t) {
      if (!hasProp.call(t, k)) continue
      v = t[k]
      if (k[0] === '<') {
        uris[k.slice(1, -1)] = v
      }
    }
    return uris
  }

  Formula.prototype.findTypeURIs = function (subject) {
    return this.NTtoURI(this.findTypesNT(subject))
  }

  Formula.prototype.findMemberURIs = function (subject) {
    return this.NTtoURI(this.findMembersNT(subject))
  }

  /*
  Get all the Classes of which we can RDFS-infer the subject is a member
  todo: This will loop is there is a class subclass loop (Sublass loops are not illegal)
  Returns a hash table where key is NT of type and value is statement why we think so.
  Does NOT return terms, returns URI strings.
  We use NT representations in this version because they handle blank nodes.
  */
  Formula.prototype.findTypesNT = function (subject) {
    var domain
    var i
    var l
    var len
    var len1
    var len2
    var len3
    var m
    var q
    var range
    var rdftype
    var ref
    var ref1
    var ref2
    var ref3
    var st
    var types
    rdftype = 'http://www.w3.org/1999/02/22-rdf-syntax-ns#type'
    types = []
    ref = this.statementsMatching(subject, void 0, void 0)
    for (i = 0, len = ref.length; i < len; i++) {
      st = ref[i]
      if (st.predicate.uri === rdftype) {
        types[st.object.toNT()] = st
      } else {
        ref1 = this.each(st.predicate, this.sym('http://www.w3.org/2000/01/rdf-schema#domain'))
        for (l = 0, len1 = ref1.length; l < len1; l++) {
          range = ref1[l]
          types[range.toNT()] = st
        }
      }
    }
    ref2 = this.statementsMatching(void 0, void 0, subject)
    for (m = 0, len2 = ref2.length; m < len2; m++) {
      st = ref2[m]
      ref3 = this.each(st.predicate, this.sym('http://www.w3.org/2000/01/rdf-schema#range'))
      for (q = 0, len3 = ref3.length; q < len3; q++) {
        domain = ref3[q]
        types[domain.toNT()] = st
      }
    }
    return this.transitiveClosure(types, this.sym('http://www.w3.org/2000/01/rdf-schema#subClassOf'), false)
  }

  /*
  Get all the Classes of which we can RDFS-infer the subject is a subclass
  Returns a hash table where key is NT of type and value is statement why we think so.
  Does NOT return terms, returns URI strings.
  We use NT representations in this version because they handle blank nodes.
  */
  Formula.prototype.findSuperClassesNT = function (subject) {
    var types
    types = []
    types[subject.toNT()] = true
    return this.transitiveClosure(types, this.sym('http://www.w3.org/2000/01/rdf-schema#subClassOf'), false)
  }

  /*
  Get all the Classes of which we can RDFS-infer the subject is a superclass
  Returns a hash table where key is NT of type and value is statement why we think so.
  Does NOT return terms, returns URI strings.
  We use NT representations in this version because they handle blank nodes.
  */
  Formula.prototype.findSubClassesNT = function (subject) {
    var types
    types = []
    types[subject.toNT()] = true
    return this.transitiveClosure(types, this.sym('http://www.w3.org/2000/01/rdf-schema#subClassOf'), true)
  }

  /*
  Find the types in the list which have no *stored* supertypes
  We exclude the universal class, owl:Things and rdf:Resource, as it is information-free.
  */
  Formula.prototype.topTypeURIs = function (types) {
    var i
    var j
    var k
    var len
    var n
    var ref
    var tops
    var v
    tops = []
    for (k in types) {
      if (!hasProp.call(types, k)) continue
      v = types[k]
      n = 0
      ref = this.each(this.sym(k), this.sym('http://www.w3.org/2000/01/rdf-schema#subClassOf'))
      for (i = 0, len = ref.length; i < len; i++) {
        j = ref[i]
        if (j.uri !== 'http://www.w3.org/2000/01/rdf-schema#Resource') {
          n++
          break
        }
      }
      if (!n) {
        tops[k] = v
      }
    }
    if (tops['http://www.w3.org/2000/01/rdf-schema#Resource']) {
      delete tops['http://www.w3.org/2000/01/rdf-schema#Resource']
    }
    if (tops['http://www.w3.org/2002/07/owl#Thing']) {
      delete tops['http://www.w3.org/2002/07/owl#Thing']
    }
    return tops
  }

  /*
  Find the types in the list which have no *stored* subtypes
  These are a set of classes which provide by themselves complete
  information -- the other classes are redundant for those who
  know the class DAG.
  */
  Formula.prototype.bottomTypeURIs = function (types) {
    var bots
    var bottom
    var elt
    var i
    var k
    var len
    var ref
    var subs
    var v
    bots = []
    for (k in types) {
      if (!hasProp.call(types, k)) continue
      v = types[k]
      subs = this.each(void 0, this.sym('http://www.w3.org/2000/01/rdf-schema#subClassOf'), this.sym(k))
      bottom = true
      i = 0
      for (len = subs.length; i < len; i++) {
        elt = subs[i]
        ref = elt.uri
        if (indexOf.call(types, ref) >= 0) {
          bottom = false
          break
        }
      }
      if (bottom) {
        bots[k] = v
      }
    }
    return bots
  }

  Formula.prototype.serialize = function (base, contentType, provenance) {
    var documentString
    var sts
    var sz
    sz = $rdf.Serializer(this)
    sz.suggestNamespaces(this.namespaces)
    sz.setBase(base)
    if (provenance) {
      sts = this.statementsMatching(void 0, void 0, void 0, provenance)
    } else {
      sts = this.statements
    }
    switch (
    contentType != null ? contentType : 'text/n3') {
      case 'application/rdf+xml':
        documentString = sz.statementsToXML(sts)
        break
      case 'text/n3':
      case 'text/turtle':
        documentString = sz.statementsToN3(sts)
        break
      default:
        throw new Error('serialize: Content-type ' + contentType(+' not supported.'))
    }
    return documentString
  }

  return Formula
})($rdf.Node)

$rdf.sym = function (uri) {
  return new $rdf.NamedNode(uri)
}

$rdf.lit = $rdf.Formula.prototype.literal

$rdf.Namespace = $rdf.Formula.prototype.ns

$rdf.variable = $rdf.Formula.prototype.variable

/*
* Variable
*
* Variables are placeholders used in patterns to be matched.
* In cwm they are symbols which are the formula's list of quantified variables.
* In sparl they are not visibily URIs.  Here we compromise, by having
* a common special base URI for variables. Their names are uris,
* but the ? nottaion has an implicit base uri of 'varid:'
*/
$rdf.Variable = (function (superClass) {
  extend(Variable, superClass)

  function Variable (rel) {
    this.base = 'varid:'
    this.uri = $rdf.Util.uri.join(rel, this.base)
  }

  Variable.prototype.termType = 'variable'

  Variable.prototype.toNT = function () {
    if (this.uri.slice(0, this.base.length) === this.base) {
      return '?' + this.uri.slice(this.base.length)
    }
    return '?' + this.uri
  }

  Variable.prototype.toString = Variable.prototype.toNT

  Variable.prototype.hashString = Variable.prototype.toNT

  Variable.prototype.substitute = function (bindings) {
    var ref
    return (ref = bindings[this.toNT()]) != null ? ref : this
  }

  Variable.prototype.sameTerm = function (other) {
    if (!other) {
      false
    }
    return (this.termType === other.termType) && (this.uri === other.uri)
  }

  return Variable
})($rdf.Node)

$rdf.Literal.prototype.classOrder = 1

$rdf.Collection.prototype.classOrder = 3

$rdf.Formula.prototype.classOrder = 4

$rdf.NamedNode.prototype.classOrder = 5

$rdf.BlankNode.prototype.classOrder = 6

$rdf.Variable.prototype.classOrder = 7

$rdf.fromNT = $rdf.Formula.prototype.fromNT

$rdf.graph = function () {
  return new $rdf.IndexedFormula()
}

if ((typeof module !== 'undefined' && module !== null ? module.exports : void 0) != null) {
  for (k in $rdf) {
    if (!hasProp.call($rdf, k)) continue
    v = $rdf[k]
    module.exports[k] = v
  }
}
/**
 * @fileoverview
 *  RDF/XML PARSER
 *
 * Version 0.1
 *  Parser believed to be in full positive RDF/XML parsing compliance
 *  with the possible exception of handling deprecated RDF attributes
 *  appropriately. Parser is believed to comply fully with other W3C
 *  and industry standards where appropriate (DOM, ECMAScript, &c.)
 *
 *  Author: David Sheets <dsheets@mit.edu>
 *
 * W3C® SOFTWARE NOTICE AND LICENSE
 * http://www.w3.org/Consortium/Legal/2002/copyright-software-20021231
 * This work (and included software, documentation such as READMEs, or
 * other related items) is being provided by the copyright holders under
 * the following license. By obtaining, using and/or copying this work,
 * you (the licensee) agree that you have read, understood, and will
 * comply with the following terms and conditions.
 *
 * Permission to copy, modify, and distribute this software and its
 * documentation, with or without modification, for any purpose and
 * without fee or royalty is hereby granted, provided that you include
 * the following on ALL copies of the software and documentation or
 * portions thereof, including modifications:
 *
 * 1. The full text of this NOTICE in a location viewable to users of
 * the redistributed or derivative work.
 * 2. Any pre-existing intellectual property disclaimers, notices, or terms and
 * conditions. If none exist, the W3C Software Short Notice should be
 * included (hypertext is preferred, text is permitted) within the body
 * of any redistributed or derivative code.
 * 3. Notice of any changes or modifications to the files, including the
 * date changes were made. (We recommend you provide URIs to the location
 * from which the code is derived.)
 *
 * THIS SOFTWARE AND DOCUMENTATION IS PROVIDED "AS IS," AND COPYRIGHT
 * HOLDERS MAKE NO REPRESENTATIONS OR WARRANTIES, EXPRESS OR IMPLIED,
 * INCLUDING BUT NOT LIMITED TO, WARRANTIES OF MERCHANTABILITY OR FITNESS
 * FOR ANY PARTICULAR PURPOSE OR THAT THE USE OF THE SOFTWARE OR
 * DOCUMENTATION WILL NOT INFRINGE ANY THIRD PARTY PATENTS, COPYRIGHTS,
 * TRADEMARKS OR OTHER RIGHTS.
 *
 * COPYRIGHT HOLDERS WILL NOT BE LIABLE FOR ANY DIRECT, INDIRECT, SPECIAL
 * OR CONSEQUENTIAL DAMAGES ARISING OUT OF ANY USE OF THE SOFTWARE OR
 * DOCUMENTATION.
 *
 * The name and trademarks of copyright holders may NOT be used in
 * advertising or publicity pertaining to the software without specific,
 * written prior permission. Title to copyright in this software and any
 * associated documentation will at all times remain with copyright
 * holders.
 */
/**
 * @class Class defining an RDFParser resource object tied to an RDFStore
 *
 * @author David Sheets <dsheets@mit.edu>
 * @version 0.1
 *
 * @constructor
 * @param {RDFStore} store An RDFStore object
 */

$rdf.RDFParser = function (store) {
  var RDFParser = {}

  /** Standard namespaces that we know how to handle @final
   *  @member RDFParser
   */
  RDFParser.ns = {'RDF': 'http://www.w3.org/1999/02/22-rdf-syntax-ns#', 'RDFS': 'http://www.w3.org/2000/01/rdf-schema#'}

  /** DOM Level 2 node type magic numbers @final
   *  @member RDFParser
   */
  RDFParser.nodeType = {'ELEMENT': 1, 'ATTRIBUTE': 2, 'TEXT': 3,
    'CDATA_SECTION': 4, 'ENTITY_REFERENCE': 5,
    'ENTITY': 6, 'PROCESSING_INSTRUCTION': 7,
    'COMMENT': 8, 'DOCUMENT': 9, 'DOCUMENT_TYPE': 10,
  'DOCUMENT_FRAGMENT': 11, 'NOTATION': 12}

  /**
   * Frame class for namespace and base URI lookups
   * Base lookups will always resolve because the parser knows
   * the default base.
   *
   * @private
   */

  this.frameFactory = function (parser, parent, element) {
    return {'NODE': 1, 'ARC': 2, 'parent': parent, 'parser': parser, 'store': parser.store, 'element': element,
      'lastChild': 0, 'base': null, 'lang': null, 'node': null, 'nodeType': null, 'listIndex': 1, 'rdfid': null, 'datatype': null, 'collection': false, /** Terminate the frame and notify the store that we're done */
      'terminateFrame': function () {
        if (this.collection) {
          this.node.close()
        }
      },         /** Add a symbol of a certain type to the this frame */'addSymbol': function (type, uri) {
        uri = $rdf.Util.uri.join(uri, this.base)
        this.node = this.store.sym(uri)

        this.nodeType = type
      },         /** Load any constructed triples into the store */'loadTriple': function () {
        if (this.parent.parent.collection) {
          this.parent.parent.node.append(this.node)
        } else {
          this.store.add(this.parent.parent.node, this.parent.node, this.node, this.parser.why)
        }
        if (this.parent.rdfid != null) {
          // reify
          var triple = this.store.sym($rdf.Util.uri.join('#' + this.parent.rdfid, this.base))
          this.store.add(triple, this.store.sym(RDFParser.ns.RDF + 'type'), this.store.sym(RDFParser.ns.RDF + 'Statement'), this.parser.why)
          this.store.add(triple, this.store.sym(RDFParser.ns.RDF + 'subject'), this.parent.parent.node, this.parser.why)
          this.store.add(triple, this.store.sym(RDFParser.ns.RDF + 'predicate'), this.parent.node, this.parser.why)

          this.store.add(triple, this.store.sym(RDFParser.ns.RDF + 'object'), this.node, this.parser.why)
        }
      },         /** Check if it's OK to load a triple */'isTripleToLoad': function () {
        return (this.parent != null && this.parent.parent != null && this.nodeType === this.NODE && this.parent.nodeType ===
        this.ARC && this.parent.parent.nodeType === this.NODE)
      },         /** Add a symbolic node to this frame */'addNode': function (uri) {
        this.addSymbol(this.NODE, uri)
        if (this.isTripleToLoad()) {
          this.loadTriple()
        }
      },         /** Add a collection node to this frame */'addCollection': function () {
        this.nodeType = this.NODE
        this.node = this.store.collection()
        this.collection = true
        if (this.isTripleToLoad()) {
          this.loadTriple()
        }
      },         /** Add a collection arc to this frame */'addCollectionArc': function () {
        this.nodeType = this.ARC
      },         /** Add a bnode to this frame */'addBNode': function (id) {
        if (id != null) {
          if (this.parser.bnodes[id] != null) {
            this.node = this.parser.bnodes[id]
          } else {
            this.node = this.parser.bnodes[id] = this.store.bnode()
          }
        } else {
          this.node = this.store.bnode()
        }
        this.nodeType = this.NODE
        if (this.isTripleToLoad()) {
          this.loadTriple()
        }
      },         /** Add an arc or property to this frame */'addArc': function (uri) {
        if (uri === RDFParser.ns.RDF + 'li') {
          uri = RDFParser.ns.RDF + '_' + this.parent.listIndex
          this.parent.listIndex++
        }

        this.addSymbol(this.ARC, uri)
      },         /** Add a literal to this frame */'addLiteral': function (value) {
        if (this.parent.datatype) {
          this.node = this.store.literal(value, '', this.store.sym(this.parent.datatype))
        } else {
          this.node = this.store.literal(value, this.lang)
        }
        this.nodeType = this.NODE
        if (this.isTripleToLoad()) {
          this.loadTriple()
        }
      }
    }
  }

  // from the OpenLayers source .. needed to get around IE problems.
  this.getAttributeNodeNS = function (node, uri, name) {
    var attributeNode = null
    if (node.getAttributeNodeNS) {
      attributeNode = node.getAttributeNodeNS(uri, name)
    } else {
      var attributes = node.attributes
      var potentialNode, fullName
      for (var i = 0;i < attributes.length; ++i) {
        potentialNode = attributes[i]
        if (potentialNode.namespaceURI === uri) {
          fullName = (potentialNode.prefix) ? (potentialNode.prefix + ':' + name) : name
          if (fullName === potentialNode.nodeName) {
            attributeNode = potentialNode
            break
          }
        }
      }
    }
    return attributeNode
  }

  /** Our triple store reference @private */

  this.store = store /** Our identified blank nodes @private */
  this.bnodes = {} /** A context for context-aware stores @private */
  this.why = null /** Reification flag */
  this.reify = false

  /**
   * Build our initial scope frame and parse the DOM into triples
   * @param {DOMTree} document The DOM to parse
   * @param {String} base The base URL to use
   * @param {Object} why The context to which this resource belongs
   */

  this.parse = function (document, base, why) {
    var children = document.childNodes // clean up for the next run
    this.cleanParser() // figure out the root element
    var root
    if (document.nodeType === RDFParser.nodeType.DOCUMENT) {
      for (var c = 0;c < children.length;c++) {
        if (children[c].nodeType === RDFParser.nodeType.ELEMENT) {
          root = children[c]
          break
        }
      }
    } else if (document.nodeType === RDFParser.nodeType.ELEMENT) {
      root = document
    } else {
      throw new Error("RDFParser: can't find root in " + base + '. Halting. ')
    // return false
    }
    this.why = why // our topmost frame
    var f = this.frameFactory(this)
    this.base = base
    f.base = base
    f.lang = null // was '' but can't have langs like that 2015 (!)
    this.parseDOM(this.buildFrame(f, root))
    return true
  }

  this.parseDOM = function (frame) {
    // a DOM utility function used in parsing
    var rdfid
    var elementURI = function (el) {
      var result = ''
      if (el.namespaceURI == null) {
        throw new Error('RDF/XML syntax error: No namespace for ' + el.localName + ' in ' + this.base)
      }
      if (el.namespaceURI) {
        result = result + el.namespaceURI
      }
      if (el.localName) {
        result = result + el.localName
      } else if (el.nodeName) {
        if (el.nodeName.indexOf(':') >= 0)result = result + el.nodeName.split(':')[1]
        else result = result + el.nodeName
      }
      return result
    }.bind(this)
    var dig = true // if we'll dig down in the tree on the next iter
    while (frame.parent) {
      var dom = frame.element
      var attrs = dom.attributes
      if (dom.nodeType === RDFParser.nodeType.TEXT || dom.nodeType === RDFParser.nodeType.CDATA_SECTION) {
        // we have a literal
        if (frame.parent.nodeType === frame.NODE) {
          // must have had attributes, store as rdf:value
          frame.addArc(RDFParser.ns.RDF + 'value')
          frame = this.buildFrame(frame)
        }
        frame.addLiteral(dom.nodeValue)
      } else if (elementURI(dom) !== RDFParser.ns.RDF + 'RDF') {
        // not root
        if (frame.parent && frame.parent.collection) {
          // we're a collection element
          frame.addCollectionArc()
          frame = this.buildFrame(frame, frame.element)
          frame.parent.element = null
        }
        if (!frame.parent || !frame.parent.nodeType || frame.parent.nodeType === frame.ARC) {
          // we need a node
          var about = this.getAttributeNodeNS(dom, RDFParser.ns.RDF, 'about')
          rdfid = this.getAttributeNodeNS(dom, RDFParser.ns.RDF, 'ID')
          if (about && rdfid) {
            throw new Error('RDFParser: ' + dom.nodeName + ' has both rdf:id and rdf:about.' +
              ' Halting. Only one of these' + ' properties may be specified on a' + ' node.')
          }
          if (!about && rdfid) {
            frame.addNode('#' + rdfid.nodeValue)
            dom.removeAttributeNode(rdfid)
          } else if (about == null && rdfid == null) {
            var bnid = this.getAttributeNodeNS(dom, RDFParser.ns.RDF, 'nodeID')
            if (bnid) {
              frame.addBNode(bnid.nodeValue)
              dom.removeAttributeNode(bnid)
            } else {
              frame.addBNode()
            }
          } else {
            frame.addNode(about.nodeValue)
            dom.removeAttributeNode(about)
          }
          // Typed nodes
          var rdftype = this.getAttributeNodeNS(dom, RDFParser.ns.RDF, 'type')
          if (RDFParser.ns.RDF + 'Description' !== elementURI(dom)) {
            rdftype = {'nodeValue': elementURI(dom)}
          }
          if (rdftype != null) {
            this.store.add(frame.node, this.store.sym(RDFParser.ns.RDF + 'type'), this.store.sym($rdf.Util.uri.join(rdftype.nodeValue,
              frame.base)), this.why)
            if (rdftype.nodeName) {
              dom.removeAttributeNode(rdftype)
            }
          }
          // Property Attributes
          for (var x = attrs.length - 1; x >= 0; x--) {
            this.store.add(frame.node, this.store.sym(elementURI(attrs[x])), this.store.literal(attrs[x].nodeValue,
              frame.lang), this.why)
          }
        } else {
          // we should add an arc (or implicit bnode+arc)
          frame.addArc(elementURI(dom)) // save the arc's rdf:ID if it has one
          if (this.reify) {
            rdfid = this.getAttributeNodeNS(dom, RDFParser.ns.RDF, 'ID')
            if (rdfid) {
              frame.rdfid = rdfid.nodeValue
              dom.removeAttributeNode(rdfid)
            }
          }
          var parsetype = this.getAttributeNodeNS(dom, RDFParser.ns.RDF, 'parseType')
          var datatype = this.getAttributeNodeNS(dom, RDFParser.ns.RDF, 'datatype')
          if (datatype) {
            frame.datatype = datatype.nodeValue
            dom.removeAttributeNode(datatype)
          }
          if (parsetype) {
            var nv = parsetype.nodeValue
            if (nv === 'Literal') {
              frame.datatype = RDFParser.ns.RDF + 'XMLLiteral' // (this.buildFrame(frame)).addLiteral(dom)
              // should work but doesn't
              frame = this.buildFrame(frame)
              frame.addLiteral(dom)
              dig = false
            } else if (nv === 'Resource') {
              frame = this.buildFrame(frame, frame.element)
              frame.parent.element = null
              frame.addBNode()
            } else if (nv === 'Collection') {
              frame = this.buildFrame(frame, frame.element)
              frame.parent.element = null
              frame.addCollection()
            }
            dom.removeAttributeNode(parsetype)
          }
          if (attrs.length !== 0) {
            var resource = this.getAttributeNodeNS(dom, RDFParser.ns.RDF, 'resource')
            var bnid2 = this.getAttributeNodeNS(dom, RDFParser.ns.RDF, 'nodeID')
            frame = this.buildFrame(frame)
            if (resource) {
              frame.addNode(resource.nodeValue)
              dom.removeAttributeNode(resource)
            } else {
              if (bnid2) {
                frame.addBNode(bnid2.nodeValue)
                dom.removeAttributeNode(bnid2)
              } else {
                frame.addBNode()
              }
            }
            for (var x1 = attrs.length - 1; x1 >= 0; x1--) {
              var f = this.buildFrame(frame)
              f.addArc(elementURI(attrs[x1]))
              if (elementURI(attrs[x1]) === RDFParser.ns.RDF + 'type') {
                (this.buildFrame(f)).addNode(attrs[x1].nodeValue)
              } else {
                (this.buildFrame(f)).addLiteral(attrs[x1].nodeValue)
              }
            }
          } else if (dom.childNodes.length === 0) {
            (this.buildFrame(frame)).addLiteral('')
          }
        }
      } // rdf:RDF
      // dig dug
      dom = frame.element
      while (frame.parent) {
        var pframe = frame
        while (dom == null) {
          frame = frame.parent
          dom = frame.element
        }
        var candidate = dom.childNodes && dom.childNodes[frame.lastChild]
        if (!candidate || !dig) {
          frame.terminateFrame()
          if (!(frame = frame.parent)) {
            break
          } // done
          dom = frame.element
          dig = true
        } else if ((candidate.nodeType !== RDFParser.nodeType.ELEMENT &&
          candidate.nodeType !== RDFParser.nodeType.TEXT &&
          candidate.nodeType !== RDFParser.nodeType.CDATA_SECTION) ||
          ((candidate.nodeType === RDFParser.nodeType.TEXT ||
          candidate.nodeType === RDFParser.nodeType.CDATA_SECTION) &&
          dom.childNodes.length !== 1)) {
          frame.lastChild++
        } else {
          // not a leaf
          frame.lastChild++
          frame = this.buildFrame(pframe, dom.childNodes[frame.lastChild - 1])
          break
        }
      }
    } // while
  }

  /**
   * Cleans out state from a previous parse run
   * @private
   */
  this.cleanParser = function () {
    this.bnodes = {}
    this.why = null
  }

  /**
   * Builds scope frame
   * @private
   */
  this.buildFrame = function (parent, element) {
    var frame = this.frameFactory(this, parent, element)
    if (parent) {
      frame.base = parent.base
      frame.lang = parent.lang
    }
    if (!element || element.nodeType === RDFParser.nodeType.TEXT ||
      element.nodeType === RDFParser.nodeType.CDATA_SECTION) {
      return frame
    }
    var attrs = element.attributes
    var base = element.getAttributeNode('xml:base')
    if (base != null) {
      frame.base = base.nodeValue
      element.removeAttribute('xml:base')
    }
    var lang = element.getAttributeNode('xml:lang')
    if (lang != null) {
      frame.lang = lang.nodeValue
      element.removeAttribute('xml:lang')
    }
    // remove all extraneous xml and xmlns attributes
    for (var x = attrs.length - 1;x >= 0;x--) {
      if (attrs[x].nodeName.substr(0, 3) === 'xml') {
        if (attrs[x].name.slice(0, 6) === 'xmlns:') {
          var uri = attrs[x].nodeValue // alert('base for namespac attr:'+this.base)
          if (this.base) uri = $rdf.Util.uri.join(uri, this.base)
          this.store.setPrefixForURI(attrs[x].name.slice(6), uri)
        }
        //		alert('rdfparser: xml atribute: '+attrs[x].name) //@@
        element.removeAttributeNode(attrs[x])
      }
    }
    return frame
  }
}
/**
*
*  UTF-8 data encode / decode
*  http://www.webtoolkit.info/
*
**/

$rdf.N3Parser = function () {

function hexify(str) { // also used in parser
  return encodeURI(str);
}

var Utf8 = {

    // public method for url encoding
    encode : function (string) {
        string = string.replace(/\r\n/g,"\n");
        var utftext = "";

        for (var n = 0; n < string.length; n++) {

            var c = string.charCodeAt(n);

            if (c < 128) {
                    utftext += String.fromCharCode(c);
            }
            else if((c > 127) && (c < 2048)) {
                    utftext += String.fromCharCode((c >> 6) | 192);
                    utftext += String.fromCharCode((c & 63) | 128);
            }
            else {
                    utftext += String.fromCharCode((c >> 12) | 224);
                    utftext += String.fromCharCode(((c >> 6) & 63) | 128);
                    utftext += String.fromCharCode((c & 63) | 128);
            }

        }

        return utftext;
    },

    // public method for url decoding
    decode : function (utftext) {
        var string = "";
        var i = 0;

        while ( i < utftext.length ) {

                var c = utftext.charCodeAt(i);
                if (c < 128) {
                        string += String.fromCharCode(c);
                        i++;
                }
                else if((c > 191) && (c < 224)) {
                        string += String.fromCharCode(((c & 31) << 6)
                            | (utftext.charCodeAt(i+1) & 63));
                        i += 2;
                }
                else {
                        string += String.fromCharCode(((c & 15) << 12)
                            | ((utftext.charCodeAt(i+1) & 63) << 6)
                            | (utftext.charCodeAt(i+2) & 63));
                        i += 3;
                }
        }
        return string;
    }

}// Things we need to define to make converted pythn code work in js
// environment of $rdf

var RDFSink_forSomeSym = "http://www.w3.org/2000/10/swap/log#forSome";
var RDFSink_forAllSym = "http://www.w3.org/2000/10/swap/log#forAll";
var Logic_NS = "http://www.w3.org/2000/10/swap/log#";

//  pyjs seems to reference runtime library which I didn't find

var pyjslib_Tuple = function(theList) { return theList };

var pyjslib_List = function(theList) { return theList };

var pyjslib_Dict = function(listOfPairs) {
    if (listOfPairs.length > 0)
	throw "missing.js: oops nnonempty dict not imp";
    return [];
}

var pyjslib_len = function(s) { return s.length }

var pyjslib_slice = function(str, i, j) {
    if (typeof str.slice == 'undefined')
        throw '@@ mising.js: No .slice function for '+str+' of type '+(typeof str) 
    if ((typeof j == 'undefined') || (j ==null)) return str.slice(i);
    return str.slice(i, j) // @ exactly the same spec?
}
var StopIteration = Error('dummy error stop iteration');

var pyjslib_Iterator = function(theList) {
    this.last = 0;
    this.li = theList;
    this.next = function() {
	if (this.last == this.li.length) throw StopIteration;
	return this.li[this.last++];
    }
    return this;
};

var ord = function(str) {
    return str.charCodeAt(0)
}

var string_find = function(str, s) {
    return str.indexOf(s)
}

var assertFudge = function(condition, desc) {
    if (condition) return;
    if (desc) throw "python Assertion failed: "+desc;
    throw "(python) Assertion failed.";  
}


var stringFromCharCode = function(uesc) {
    return String.fromCharCode(uesc);
}


String.prototype.encode = function(encoding) {
    if (encoding != 'utf-8') throw "UTF8_converter: can only do utf-8"
    return Utf8.encode(this);
}
String.prototype.decode = function(encoding) {
    if (encoding != 'utf-8') throw "UTF8_converter: can only do utf-8"
    //return Utf8.decode(this);
    return this;
}



var uripath_join = function(base, given) {
    return $rdf.Util.uri.join(given, base)  // sad but true
}

var becauseSubexpression = null; // No reason needed
var diag_tracking = 0;
var diag_chatty_flag = 0;
var diag_progress = function(str) { /*$rdf.log.debug(str);*/ }

// why_BecauseOfData = function(doc, reason) { return doc };


var RDF_type_URI = "http://www.w3.org/1999/02/22-rdf-syntax-ns#type";
var DAML_sameAs_URI = "http://www.w3.org/2002/07/owl#sameAs";

/*
function SyntaxError(details) {
    return new __SyntaxError(details);
}
*/

function __SyntaxError(details) {
    this.details = details
}

/*

$Id: n3parser.js 14561 2008-02-23 06:37:26Z kennyluck $

HAND EDITED FOR CONVERSION TO JAVASCRIPT

This module implements a Nptation3 parser, and the final
part of a notation3 serializer.

See also:

Notation 3
http://www.w3.org/DesignIssues/Notation3

Closed World Machine - and RDF Processor
http://www.w3.org/2000/10/swap/cwm

To DO: See also "@@" in comments

- Clean up interfaces
______________________________________________

Module originally by Dan Connolly, includeing notation3
parser and RDF generator. TimBL added RDF stream model
and N3 generation, replaced stream model with use
of common store/formula API.  Yosi Scharf developped
the module, including tests and test harness.

*/

var ADDED_HASH = "#";
var LOG_implies_URI = "http://www.w3.org/2000/10/swap/log#implies";
var INTEGER_DATATYPE = "http://www.w3.org/2001/XMLSchema#integer";
var FLOAT_DATATYPE = "http://www.w3.org/2001/XMLSchema#double";
var DECIMAL_DATATYPE = "http://www.w3.org/2001/XMLSchema#decimal";
var DATE_DATATYPE = "http://www.w3.org/2001/XMLSchema#date";
var DATETIME_DATATYPE = "http://www.w3.org/2001/XMLSchema#dateTime";
var BOOLEAN_DATATYPE = "http://www.w3.org/2001/XMLSchema#boolean";
var option_noregen = 0;
var _notQNameChars = "\t\r\n !\"#$%&'()*.,+/;<=>?@[\\]^`{|}~";
var _notNameChars =  ( _notQNameChars + ":" ) ;
var _rdfns = "http://www.w3.org/1999/02/22-rdf-syntax-ns#";
var N3CommentCharacter = "#";
var eol = new RegExp("^[ \\t]*(#[^\\n]*)?\\r?\\n", 'g');
var eof = new RegExp("^[ \\t]*(#[^\\n]*)?$", 'g');
var ws = new RegExp("^[ \\t]*", 'g');
var signed_integer = new RegExp("^[-+]?[0-9]+", 'g');
var number_syntax = new RegExp("^([-+]?[0-9]+)(\\.[0-9]+)?(e[-+]?[0-9]+)?", 'g');
var datetime_syntax = new RegExp('^[0-9][0-9][0-9][0-9]-[0-9][0-9]-[0-9][0-9](T[0-9][0-9]:[0-9][0-9](:[0-9][0-9](\\.[0-9]*)?)?)?Z?');

var digitstring = new RegExp("^[0-9]+", 'g');
var interesting = new RegExp("[\\\\\\r\\n\\\"]", 'g');
var langcode = new RegExp("^[a-zA-Z0-9]+(-[a-zA-Z0-9]+)?", 'g');
function SinkParser(store, openFormula, thisDoc, baseURI, genPrefix, metaURI, flags, why) {
    return new __SinkParser(store, openFormula, thisDoc, baseURI, genPrefix, metaURI, flags, why);
}
function __SinkParser(store, openFormula, thisDoc, baseURI, genPrefix, metaURI, flags, why) {
    if (typeof openFormula == 'undefined') openFormula=null;
    if (typeof thisDoc == 'undefined') thisDoc="";
    if (typeof baseURI == 'undefined') baseURI=null;
    if (typeof genPrefix == 'undefined') genPrefix="";
    if (typeof metaURI == 'undefined') metaURI=null;
    if (typeof flags == 'undefined') flags="";
    if (typeof why == 'undefined') why=null;
    /*
    note: namespace names should *not* end in #;
    the # will get added during qname processing */
    
    this._bindings = new pyjslib_Dict([]);
    this._flags = flags;
    if ((thisDoc != "")) {
        assertFudge((thisDoc.indexOf(":") >= 0),  ( "Document URI not absolute: " + thisDoc ) );
        this._bindings[""] = (  ( thisDoc + "#" ) );
    }
    this._store = store;
    if (genPrefix) {
        store.setGenPrefix(genPrefix);
    }
    this._thisDoc = thisDoc;
    this.source = store.sym(thisDoc);
    this.lines = 0;
    this.statementCount = 0;
    this.startOfLine = 0;
    this.previousLine = 0;
    this._genPrefix = genPrefix;
    this.keywords = new pyjslib_List(["a", "this", "bind", "has", "is", "of", "true", "false"]);
    this.keywordsSet = 0;
    this._anonymousNodes = new pyjslib_Dict([]);
    this._variables = new pyjslib_Dict([]);
    this._parentVariables = new pyjslib_Dict([]);
    this._reason = why;
    this._reason2 = null;
    if (diag_tracking) {
        this._reason2 = why_BecauseOfData(store.sym(thisDoc), this._reason);
    }
    if (baseURI) {
        this._baseURI = baseURI;
    }
    else {
        if (thisDoc) {
            this._baseURI = thisDoc;
        }
        else {
            this._baseURI = null;
        }
    }
    assertFudge(!(this._baseURI) || (this._baseURI.indexOf(":") >= 0));
    if (!(this._genPrefix)) {
        if (this._thisDoc) {
            this._genPrefix =  ( this._thisDoc + "#_g" ) ;
        }
        else {
            this._genPrefix = RDFSink_uniqueURI();
        }
    }
    if ((openFormula == null)) {
        if (this._thisDoc) {
            this._formula = store.formula( ( thisDoc + "#_formula" ) );
        }
        else {
            this._formula = store.formula();
        }
    }
    else {
        this._formula = openFormula;
    }
    this._context = this._formula;
    this._parentContext = null;
}
__SinkParser.prototype.here = function(i) {
    return  (  (  (  ( this._genPrefix + "_L" )  + this.lines )  + "C" )  +  (  ( i - this.startOfLine )  + 1 )  ) ;
};
__SinkParser.prototype.formula = function() {
    return this._formula;
};
__SinkParser.prototype.loadStream = function(stream) {
    return this.loadBuf(stream.read());
};
__SinkParser.prototype.loadBuf = function(buf) {
    /*
    Parses a buffer and returns its top level formula*/
    
    this.startDoc();
    this.feed(buf);
    return this.endDoc();
};
__SinkParser.prototype.feed = function(octets) {
    /*
    Feed an octet stream tothe parser
    
    if BadSyntax is raised, the string
    passed in the exception object is the
    remainder after any statements have been parsed.
    So if there is more data to feed to the
    parser, it should be straightforward to recover.*/
    
    var str = octets.decode("utf-8");
    var i = 0;
    while ((i >= 0)) {
        var j = this.skipSpace(str, i);
        if ((j < 0)) {
            return;
        }
        var i = this.directiveOrStatement(str, j);
        if ((i < 0)) {
            throw BadSyntax(this._thisDoc, this.lines, str, j, "expected directive or statement");
        }
    }
};
__SinkParser.prototype.directiveOrStatement = function(str, h) {
    var i = this.skipSpace(str, h);
    if ((i < 0)) {
        return i;
    }
    var j = this.directive(str, i);
    if ((j >= 0)) {
        return this.checkDot(str, j);
    }
    var j = this.statement(str, i);
    if ((j >= 0)) {
        return this.checkDot(str, j);
    }
    return j;
};
__SinkParser.prototype.tok = function(tok, str, i) {
    /*
    Check for keyword.  Space must have been stripped on entry and
    we must not be at end of file.*/
    var whitespace = "\t\n\v\f\r ";
    if ((pyjslib_slice(str, i,  ( i + 1 ) ) == "@")) {
        var i =  ( i + 1 ) ;
    }
    else {
        if (($rdf.Util.ArrayIndexOf(this.keywords,tok) < 0)) {
            return -1;
        }
    }
    var k =  ( i + pyjslib_len(tok) ) ;
    if ((pyjslib_slice(str, i, k) == tok) && (_notQNameChars.indexOf(str.charAt(k)) >= 0)) {
        return k;
    }
    else {
        return -1;
    }
};
__SinkParser.prototype.directive = function(str, i) {
    var j = this.skipSpace(str, i);
    if ((j < 0)) {
        return j;
    }
    var res = new pyjslib_List([]);
    var j = this.tok("bind", str, i);
    if ((j > 0)) {
        throw BadSyntax(this._thisDoc, this.lines, str, i, "keyword bind is obsolete: use @prefix");
    }
    var j = this.tok("keywords", str, i);
    if ((j > 0)) {
        var i = this.commaSeparatedList(str, j, res, false);
        if ((i < 0)) {
            throw BadSyntax(this._thisDoc, this.lines, str, i, "'@keywords' needs comma separated list of words");
        }
        this.setKeywords(pyjslib_slice(res, null, null));
        if ((diag_chatty_flag > 80)) {
            diag_progress("Keywords ", this.keywords);
        }
        return i;
    }
    var j = this.tok("forAll", str, i);
    if ((j > 0)) {
        var i = this.commaSeparatedList(str, j, res, true);
        if ((i < 0)) {
            throw BadSyntax(this._thisDoc, this.lines, str, i, "Bad variable list after @forAll");
        }
        
        var __x = new pyjslib_Iterator(res);
        try {
            while (true) {
                var x = __x.next();
                
                
                if ($rdf.Util.ArrayIndexOf(this._variables,x) < 0 || ($rdf.Util.ArrayIndexOf(this._parentVariables,x) >= 0)) {
                    this._variables[x] = ( this._context.newUniversal(x));
                }
                
            }
        } catch (e) {
            if (e != StopIteration) {
                throw e;
            }
        }
        
        return i;
    }
    var j = this.tok("forSome", str, i);
    if ((j > 0)) {
        var i = this.commaSeparatedList(str, j, res, this.uri_ref2);
        if ((i < 0)) {
            throw BadSyntax(this._thisDoc, this.lines, str, i, "Bad variable list after @forSome");
        }
        
        var __x = new pyjslib_Iterator(res);
        try {
            while (true) {
                var x = __x.next();
                
                
                this._context.declareExistential(x);
                
            }
        } catch (e) {
            if (e != StopIteration) {
                throw e;
            }
        }
        
        return i;
    }
    var j = this.tok("prefix", str, i);
    if ((j >= 0)) {
        var t = new pyjslib_List([]);
        var i = this.qname(str, j, t);
        if ((i < 0)) {
            throw BadSyntax(this._thisDoc, this.lines, str, j, "expected qname after @prefix");
        }
        var j = this.uri_ref2(str, i, t);
        if ((j < 0)) {
            throw BadSyntax(this._thisDoc, this.lines, str, i, "expected <uriref> after @prefix _qname_");
        }
        var ns = t[1].uri;
        if (this._baseURI) {
            var ns = uripath_join(this._baseURI, ns);
        }
        else {
            assertFudge((ns.indexOf(":") >= 0), "With no base URI, cannot handle relative URI for NS");
        }
        assertFudge((ns.indexOf(":") >= 0));
        this._bindings[t[0][0]] = ( ns);
        
        this.bind(t[0][0], hexify(ns));
        return j;
    }
    var j = this.tok("base", str, i);
    if ((j >= 0)) {
        var t = new pyjslib_List([]);
        var i = this.uri_ref2(str, j, t);
        if ((i < 0)) {
            throw BadSyntax(this._thisDoc, this.lines, str, j, "expected <uri> after @base ");
        }
        var ns = t[0].uri;
        if (this._baseURI) {
            var ns = uripath_join(this._baseURI, ns);
        }
        else {
            throw BadSyntax(this._thisDoc, this.lines, str, j,  (  ( "With no previous base URI, cannot use relative URI in @base  <" + ns )  + ">" ) );
        }
        assertFudge((ns.indexOf(":") >= 0));
        this._baseURI = ns;
        return i;
    }
    return -1;
};
__SinkParser.prototype.bind = function(qn, uri) {
    if ((qn == "")) {
    }
    else {
        this._store.setPrefixForURI(qn, uri);
    }
};
__SinkParser.prototype.setKeywords = function(k) {
    /*
    Takes a list of strings*/
    
    if ((k == null)) {
        this.keywordsSet = 0;
    }
    else {
        this.keywords = k;
        this.keywordsSet = 1;
    }
};
__SinkParser.prototype.startDoc = function() {
};
__SinkParser.prototype.endDoc = function() {
    /*
    Signal end of document and stop parsing. returns formula*/
    
    return this._formula;
};
__SinkParser.prototype.makeStatement = function(quad) {
    quad[0].add(quad[2], quad[1], quad[3], this.source);
    this.statementCount += 1;
};
__SinkParser.prototype.statement = function(str, i) {
    var r = new pyjslib_List([]);
    var i = this.object(str, i, r);
    if ((i < 0)) {
        return i;
    }
    var j = this.property_list(str, i, r[0]);
    if ((j < 0)) {
        throw BadSyntax(this._thisDoc, this.lines, str, i, "expected propertylist");
    }
    return j;
};
__SinkParser.prototype.subject = function(str, i, res) {
    return this.item(str, i, res);
};
__SinkParser.prototype.verb = function(str, i, res) {
    /*
    has _prop_
    is _prop_ of
    a
    =
    _prop_
    >- prop ->
    <- prop -<
    _operator_*/
    
    var j = this.skipSpace(str, i);
    if ((j < 0)) {
        return j;
    }
    var r = new pyjslib_List([]);
    var j = this.tok("has", str, i);
    if ((j >= 0)) {
        var i = this.prop(str, j, r);
        if ((i < 0)) {
            throw BadSyntax(this._thisDoc, this.lines, str, j, "expected property after 'has'");
        }
        res.push(new pyjslib_Tuple(["->", r[0]]));
        return i;
    }
    var j = this.tok("is", str, i);
    if ((j >= 0)) {
        var i = this.prop(str, j, r);
        if ((i < 0)) {
            throw BadSyntax(this._thisDoc, this.lines, str, j, "expected <property> after 'is'");
        }
        var j = this.skipSpace(str, i);
        if ((j < 0)) {
            throw BadSyntax(this._thisDoc, this.lines, str, i, "End of file found, expected property after 'is'");
            return j;
        }
        var i = j;
        var j = this.tok("of", str, i);
        if ((j < 0)) {
            throw BadSyntax(this._thisDoc, this.lines, str, i, "expected 'of' after 'is' <prop>");
        }
        res.push(new pyjslib_Tuple(["<-", r[0]]));
        return j;
    }
    var j = this.tok("a", str, i);
    if ((j >= 0)) {
        res.push(new pyjslib_Tuple(["->", this._store.sym(RDF_type_URI)]));
        return j;
    }
    if ((pyjslib_slice(str, i,  ( i + 2 ) ) == "<=")) {
        res.push(new pyjslib_Tuple(["<-", this._store.sym( ( Logic_NS + "implies" ) )]));
        return  ( i + 2 ) ;
    }
    if ((pyjslib_slice(str, i,  ( i + 1 ) ) == "=")) {
        if ((pyjslib_slice(str,  ( i + 1 ) ,  ( i + 2 ) ) == ">")) {
            res.push(new pyjslib_Tuple(["->", this._store.sym( ( Logic_NS + "implies" ) )]));
            return  ( i + 2 ) ;
        }
        res.push(new pyjslib_Tuple(["->", this._store.sym(DAML_sameAs_URI)]));
        return  ( i + 1 ) ;
    }
    if ((pyjslib_slice(str, i,  ( i + 2 ) ) == ":=")) {
        res.push(new pyjslib_Tuple(["->",  ( Logic_NS + "becomes" ) ]));
        return  ( i + 2 ) ;
    }
    var j = this.prop(str, i, r);
    if ((j >= 0)) {
        res.push(new pyjslib_Tuple(["->", r[0]]));
        return j;
    }
    if ((pyjslib_slice(str, i,  ( i + 2 ) ) == ">-") || (pyjslib_slice(str, i,  ( i + 2 ) ) == "<-")) {
        throw BadSyntax(this._thisDoc, this.lines, str, j, ">- ... -> syntax is obsolete.");
    }
    return -1;
};
__SinkParser.prototype.prop = function(str, i, res) {
    return this.item(str, i, res);
};
__SinkParser.prototype.item = function(str, i, res) {
    return this.path(str, i, res);
};
__SinkParser.prototype.blankNode = function(uri) {
    return this._context.bnode(uri, this._reason2);
};
__SinkParser.prototype.path = function(str, i, res) {
    /*
    Parse the path production.
    */
    
    var j = this.nodeOrLiteral(str, i, res);
    if ((j < 0)) {
        return j;
    }
    while (("!^.".indexOf(pyjslib_slice(str, j,  ( j + 1 ) )) >= 0)) {
        var ch = pyjslib_slice(str, j,  ( j + 1 ) );
        if ((ch == ".")) {
            var ahead = pyjslib_slice(str,  ( j + 1 ) ,  ( j + 2 ) );
            if (!(ahead) || (_notNameChars.indexOf(ahead) >= 0) && (":?<[{(".indexOf(ahead) < 0)) {
                break;
            }
        }
        var subj = res.pop();
        var obj = this.blankNode(this.here(j));
        var j = this.node(str,  ( j + 1 ) , res);
        if ((j < 0)) {
            throw BadSyntax(this._thisDoc, this.lines, str, j, "EOF found in middle of path syntax");
        }
        var pred = res.pop();
        if ((ch == "^")) {
            this.makeStatement(new pyjslib_Tuple([this._context, pred, obj, subj]));
        }
        else {
            this.makeStatement(new pyjslib_Tuple([this._context, pred, subj, obj]));
        }
        res.push(obj);
    }
    return j;
};
__SinkParser.prototype.anonymousNode = function(ln) {
    /*
    Remember or generate a term for one of these _: anonymous nodes*/
    
    var term = this._anonymousNodes[ln];
    if (term) {
        return term;
    }
    var term = this._store.bnode(this._context, this._reason2);
    this._anonymousNodes[ln] = ( term);
    return term;
};
__SinkParser.prototype.node = function(str, i, res, subjectAlready) {
    if (typeof subjectAlready == 'undefined') subjectAlready=null;
    /*
    Parse the <node> production.
    Space is now skipped once at the beginning
    instead of in multipe calls to self.skipSpace().
    */
    
    var subj = subjectAlready;
    var j = this.skipSpace(str, i);
    if ((j < 0)) {
        return j;
    }
    var i = j;
    var ch = pyjslib_slice(str, i,  ( i + 1 ) );
    if ((ch == "[")) {
        var bnodeID = this.here(i);
        var j = this.skipSpace(str,  ( i + 1 ) );
        if ((j < 0)) {
            throw BadSyntax(this._thisDoc, this.lines, str, i, "EOF after '['");
        }
        if ((pyjslib_slice(str, j,  ( j + 1 ) ) == "=")) {
            var i =  ( j + 1 ) ;
            var objs = new pyjslib_List([]);
            var j = this.objectList(str, i, objs);
            
            if ((j >= 0)) {
                var subj = objs[0];
                if ((pyjslib_len(objs) > 1)) {
                    
                    var __obj = new pyjslib_Iterator(objs);
                    try {
                        while (true) {
                            var obj = __obj.next();
                            
                            
                            this.makeStatement(new pyjslib_Tuple([this._context, this._store.sym(DAML_sameAs_URI), subj, obj]));
                            
                        }
                    } catch (e) {
                        if (e != StopIteration) {
                            throw e;
                        }
                    }
                    
                }
                var j = this.skipSpace(str, j);
                if ((j < 0)) {
                    throw BadSyntax(this._thisDoc, this.lines, str, i, "EOF when objectList expected after [ = ");
                }
                if ((pyjslib_slice(str, j,  ( j + 1 ) ) == ";")) {
                    var j =  ( j + 1 ) ;
                }
            }
            else {
                throw BadSyntax(this._thisDoc, this.lines, str, i, "objectList expected after [= ");
            }
        }
        if ((subj == null)) {
            var subj = this.blankNode(bnodeID);
        }
        var i = this.property_list(str, j, subj);
        if ((i < 0)) {
            throw BadSyntax(this._thisDoc, this.lines, str, j, "property_list expected");
        }
        var j = this.skipSpace(str, i);
        if ((j < 0)) {
            throw BadSyntax(this._thisDoc, this.lines, str, i, "EOF when ']' expected after [ <propertyList>");
        }
        if ((pyjslib_slice(str, j,  ( j + 1 ) ) != "]")) {
            throw BadSyntax(this._thisDoc, this.lines, str, j, "']' expected");
        }
        res.push(subj);
        return  ( j + 1 ) ;
    }
    if ((ch == "{")) {
        var ch2 = pyjslib_slice(str,  ( i + 1 ) ,  ( i + 2 ) );
        if ((ch2 == "$")) {
            i += 1;
            var j =  ( i + 1 ) ;
            var mylist = new pyjslib_List([]);
            var first_run = true;
            while (1) {
                var i = this.skipSpace(str, j);
                if ((i < 0)) {
                    throw BadSyntax(this._thisDoc, this.lines, str, i, "needed '$}', found end.");
                }
                if ((pyjslib_slice(str, i,  ( i + 2 ) ) == "$}")) {
                    var j =  ( i + 2 ) ;
                    break;
                }
                if (!(first_run)) {
                    if ((pyjslib_slice(str, i,  ( i + 1 ) ) == ",")) {
                        i += 1;
                    }
                    else {
                        throw BadSyntax(this._thisDoc, this.lines, str, i, "expected: ','");
                    }
                }
                else {
                    var first_run = false;
                }
                var item = new pyjslib_List([]);
                var j = this.item(str, i, item);
                if ((j < 0)) {
                    throw BadSyntax(this._thisDoc, this.lines, str, i, "expected item in set or '$}'");
                }
                mylist.push(item[0]);
            }
            res.push(this._store.newSet(mylist, this._context));
            return j;
        }
        else {
            var j =  ( i + 1 ) ;
            var oldParentContext = this._parentContext;
            this._parentContext = this._context;
            var parentAnonymousNodes = this._anonymousNodes;
            var grandParentVariables = this._parentVariables;
            this._parentVariables = this._variables;
            this._anonymousNodes = new pyjslib_Dict([]);
            this._variables = this._variables.slice();
            var reason2 = this._reason2;
            this._reason2 = becauseSubexpression;
            if ((subj == null)) {
                var subj = this._store.formula();
            }
            this._context = subj;
            while (1) {
                var i = this.skipSpace(str, j);
                if ((i < 0)) {
                    throw BadSyntax(this._thisDoc, this.lines, str, i, "needed '}', found end.");
                }
                if ((pyjslib_slice(str, i,  ( i + 1 ) ) == "}")) {
                    var j =  ( i + 1 ) ;
                    break;
                }
                var j = this.directiveOrStatement(str, i);
                if ((j < 0)) {
                    throw BadSyntax(this._thisDoc, this.lines, str, i, "expected statement or '}'");
                }
            }
            this._anonymousNodes = parentAnonymousNodes;
            this._variables = this._parentVariables;
            this._parentVariables = grandParentVariables;
            this._context = this._parentContext;
            this._reason2 = reason2;
            this._parentContext = oldParentContext;
            res.push(subj.close());
            return j;
        }
    }
    if ((ch == "(")) {
        var thing_type = this._store.list;
        var ch2 = pyjslib_slice(str,  ( i + 1 ) ,  ( i + 2 ) );
        if ((ch2 == "$")) {
            var thing_type = this._store.newSet;
            i += 1;
        }
        var j =  ( i + 1 ) ;
        var mylist = new pyjslib_List([]);
        while (1) {
            var i = this.skipSpace(str, j);
            if ((i < 0)) {
                throw BadSyntax(this._thisDoc, this.lines, str, i, "needed ')', found end.");
            }
            if ((pyjslib_slice(str, i,  ( i + 1 ) ) == ")")) {
                var j =  ( i + 1 ) ;
                break;
            }
            var item = new pyjslib_List([]);
            var j = this.item(str, i, item);
            if ((j < 0)) {
                throw BadSyntax(this._thisDoc, this.lines, str, i, "expected item in list or ')'");
            }
            mylist.push(item[0]);
        }
        res.push(thing_type(mylist, this._context));
        return j;
    }
    var j = this.tok("this", str, i);
    if ((j >= 0)) {
        throw BadSyntax(this._thisDoc, this.lines, str, i, "Keyword 'this' was ancient N3. Now use @forSome and @forAll keywords.");
        res.push(this._context);
        return j;
    }
    var j = this.tok("true", str, i);
    if ((j >= 0)) {
        res.push(true);
        return j;
    }
    var j = this.tok("false", str, i);
    if ((j >= 0)) {
        res.push(false);
        return j;
    }
    if ((subj == null)) {
        var j = this.uri_ref2(str, i, res);
        if ((j >= 0)) {
            return j;
        }
    }
    return -1;
};
__SinkParser.prototype.property_list = function(str, i, subj) {
    /*
    Parse property list
    Leaves the terminating punctuation in the buffer
    */
    
    while (1) {
        var j = this.skipSpace(str, i);
        if ((j < 0)) {
            throw BadSyntax(this._thisDoc, this.lines, str, i, "EOF found when expected verb in property list");
            return j;
        }
        if ((pyjslib_slice(str, j,  ( j + 2 ) ) == ":-")) {
            var i =  ( j + 2 ) ;
            var res = new pyjslib_List([]);
            var j = this.node(str, i, res, subj);
            if ((j < 0)) {
                throw BadSyntax(this._thisDoc, this.lines, str, i, "bad {} or () or [] node after :- ");
            }
            var i = j;
            continue;
        }
        var i = j;
        var v = new pyjslib_List([]);
        var j = this.verb(str, i, v);
        if ((j <= 0)) {
            return i;
        }
        var objs = new pyjslib_List([]);
        var i = this.objectList(str, j, objs);
        if ((i < 0)) {
            throw BadSyntax(this._thisDoc, this.lines, str, j, "objectList expected");
        }
        
        var __obj = new pyjslib_Iterator(objs);
        try {
            while (true) {
                var obj = __obj.next();
                
                
                var pairFudge = v[0];
                var dir = pairFudge[0];
                var sym = pairFudge[1];
                if ((dir == "->")) {
                    this.makeStatement(new pyjslib_Tuple([this._context, sym, subj, obj]));
                }
                else {
                    this.makeStatement(new pyjslib_Tuple([this._context, sym, obj, subj]));
                }
                
            }
        } catch (e) {
            if (e != StopIteration) {
                throw e;
            }
        }
        
        var j = this.skipSpace(str, i);
        if ((j < 0)) {
            throw BadSyntax(this._thisDoc, this.lines, str, j, "EOF found in list of objects");
            return j;
        }
        if ((pyjslib_slice(str, i,  ( i + 1 ) ) != ";")) {
            return i;
        }
        var i =  ( i + 1 ) ;
    }
};
__SinkParser.prototype.commaSeparatedList = function(str, j, res, ofUris) {
    /*
    return value: -1 bad syntax; >1 new position in str
    res has things found appended
    
    Used to use a final value of the function to be called, e.g. this.bareWord
    but passing the function didn't work fo js converion pyjs
    */
    
    var i = this.skipSpace(str, j);
    if ((i < 0)) {
        throw BadSyntax(this._thisDoc, this.lines, str, i, "EOF found expecting comma sep list");
        return i;
    }
    if ((str.charAt(i) == ".")) {
        return j;
    }
    if (ofUris) {
        var i = this.uri_ref2(str, i, res);
    }
    else {
        var i = this.bareWord(str, i, res);
    }
    if ((i < 0)) {
        return -1;
    }
    while (1) {
        var j = this.skipSpace(str, i);
        if ((j < 0)) {
            return j;
        }
        var ch = pyjslib_slice(str, j,  ( j + 1 ) );
        if ((ch != ",")) {
            if ((ch != ".")) {
                return -1;
            }
            return j;
        }
        if (ofUris) {
            var i = this.uri_ref2(str,  ( j + 1 ) , res);
        }
        else {
            var i = this.bareWord(str,  ( j + 1 ) , res);
        }
        if ((i < 0)) {
            throw BadSyntax(this._thisDoc, this.lines, str, i, "bad list content");
            return i;
        }
    }
};
__SinkParser.prototype.objectList = function(str, i, res) {
    var i = this.object(str, i, res);
    if ((i < 0)) {
        return -1;
    }
    while (1) {
        var j = this.skipSpace(str, i);
        if ((j < 0)) {
            throw BadSyntax(this._thisDoc, this.lines, str, j, "EOF found after object");
            return j;
        }
        if ((pyjslib_slice(str, j,  ( j + 1 ) ) != ",")) {
            return j;
        }
        var i = this.object(str,  ( j + 1 ) , res);
        if ((i < 0)) {
            return i;
        }
    }
};
__SinkParser.prototype.checkDot = function(str, i) {
    var j = this.skipSpace(str, i);
    if ((j < 0)) {
        return j;
    }
    if ((pyjslib_slice(str, j,  ( j + 1 ) ) == ".")) {
        return  ( j + 1 ) ;
    }
    if ((pyjslib_slice(str, j,  ( j + 1 ) ) == "}")) {
        return j;
    }
    if ((pyjslib_slice(str, j,  ( j + 1 ) ) == "]")) {
        return j;
    }
    throw BadSyntax(this._thisDoc, this.lines, str, j, "expected '.' or '}' or ']' at end of statement");
    return i;
};
__SinkParser.prototype.uri_ref2 = function(str, i, res) {
    /*
    Generate uri from n3 representation.
    
    Note that the RDF convention of directly concatenating
    NS and local name is now used though I prefer inserting a '#'
    to make the namesapces look more like what XML folks expect.
    */
    
    var qn = new pyjslib_List([]);
    var j = this.qname(str, i, qn);
    if ((j >= 0)) {
        var pairFudge = qn[0];
        var pfx = pairFudge[0];
        var ln = pairFudge[1];
        if ((pfx == null)) {
            assertFudge(0, "not used?");
            var ns =  ( this._baseURI + ADDED_HASH ) ;
        }
        else {
            var ns = this._bindings[pfx];
            if (!(ns)) {
                if ((pfx == "_")) {
                    res.push(this.anonymousNode(ln));
                    return j;
                }
                throw BadSyntax(this._thisDoc, this.lines, str, i,  (  ( "Prefix " + pfx )  + " not bound." ) );
            }
        }
        var symb = this._store.sym( ( ns + ln ) );
        if (($rdf.Util.ArrayIndexOf(this._variables, symb) >= 0)) {
            res.push(this._variables[symb]);
        }
        else {
            res.push(symb);
        }
        return j;
    }
    var i = this.skipSpace(str, i);
    if ((i < 0)) {
        return -1;
    }
    if ((str.charAt(i) == "?")) {
        var v = new pyjslib_List([]);
        var j = this.variable(str, i, v);
        if ((j > 0)) {
            res.push(v[0]);
            return j;
        }
        return -1;
    }
    else if ((str.charAt(i) == "<")) {
        var i =  ( i + 1 ) ;
        var st = i;
        while ((i < pyjslib_len(str))) {
            if ((str.charAt(i) == ">")) {
                var uref = pyjslib_slice(str, st, i);
                if (this._baseURI) {
                    var uref = uripath_join(this._baseURI, uref);
                }
                else {
                    assertFudge((uref.indexOf(":") >= 0), "With no base URI, cannot deal with relative URIs");
                }
                if ((pyjslib_slice(str,  ( i - 1 ) , i) == "#") && !((pyjslib_slice(uref, -1, null) == "#"))) {
                    var uref =  ( uref + "#" ) ;
                }
                var symb = this._store.sym(uref);
                if (($rdf.Util.ArrayIndexOf(this._variables,symb) >= 0)) {
                    res.push(this._variables[symb]);
                }
                else {
                    res.push(symb);
                }
                return  ( i + 1 ) ;
            }
            var i =  ( i + 1 ) ;
        }
        throw BadSyntax(this._thisDoc, this.lines, str, j, "unterminated URI reference");
    }
    else if (this.keywordsSet) {
        var v = new pyjslib_List([]);
        var j = this.bareWord(str, i, v);
        if ((j < 0)) {
            return -1;
        }
        if (($rdf.Util.ArrayIndexOf(this.keywords, v[0]) >= 0)) {
            throw BadSyntax(this._thisDoc, this.lines, str, i,  (  ( "Keyword \"" + v[0] )  + "\" not allowed here." ) );
        }
        res.push(this._store.sym( ( this._bindings[""] + v[0] ) ));
        return j;
    }
    else {
        return -1;
    }
};
__SinkParser.prototype.skipSpace = function(str, i) {
    /*
    Skip white space, newlines and comments.
    return -1 if EOF, else position of first non-ws character*/

    var whitespace = ' \n\r\t\f\x0b\xa0\u2000\u2001\u2002\u2003\u2004\u2005\u2006\u2007\u2008\u2009\u200a\u200b\u2028\u2029\u3000';
    for (var j = (i ? i : 0); j < str.length; j++) {
        var ch = str.charAt(j);
        // console.log("    skipspace j= "+j + " i= " + i + " n= " + str.length);
        // console.log(" skipspace ch <" + ch + ">");
        if (whitespace.indexOf(ch) < 0 ) { //not ws
            // console.log(" skipspace 2 ch <" + ch + ">");
            if( str.charAt(j)==='#' ) {
                for (;; j++) {
                    // console.log("    skipspace2 j= "+j + " i= " + i + " n= " + str.length);
                    if (j === str.length) {
                        return -1; // EOF
                    }
                    if (str.charAt(j) === '\n') {
                        this.lines = this.lines + 1;
                        break;
                    }
                }; 
            } else { // Not hash - something interesting
                // console.log(" skipspace 3 ch <" + ch + ">");
                return j
            }
        } else { // Whitespace
            // console.log(" skipspace 5 ch <" + ch + ">");
            if (str.charAt(j) === '\n') {
                this.lines = this.lines + 1;
            }
        }
    } // next j
    return -1; // EOF
};

__SinkParser.prototype.variable = function(str, i, res) {
    /*
    ?abc -> variable(:abc)
    */
    
    var j = this.skipSpace(str, i);
    if ((j < 0)) {
        return -1;
    }
    if ((pyjslib_slice(str, j,  ( j + 1 ) ) != "?")) {
        return -1;
    }
    var j =  ( j + 1 ) ;
    var i = j;
    if (("0123456789-".indexOf(str.charAt(j)) >= 0)) {
        throw BadSyntax(this._thisDoc, this.lines, str, j,  (  ( "Varible name can't start with '" + str.charAt(j) )  + "s'" ) );
        return -1;
    }
    while ((i < pyjslib_len(str)) && (_notNameChars.indexOf(str.charAt(i)) < 0)) {
        var i =  ( i + 1 ) ;
    }
    if ((this._parentContext == null)) {
        throw BadSyntax(this._thisDoc, this.lines, str, j,  ( "Can't use ?xxx syntax for variable in outermost level: " + pyjslib_slice(str,  ( j - 1 ) , i) ) );
    }
    res.push(this._store.variable(pyjslib_slice(str, j, i)));
    return i;
};
__SinkParser.prototype.bareWord = function(str, i, res) {
    /*
    abc -> :abc
    */
    
    var j = this.skipSpace(str, i);
    if ((j < 0)) {
        return -1;
    }
    var ch = str.charAt(j);
    if (("0123456789-".indexOf(ch) >= 0)) {
        return -1;
    }
    if ((_notNameChars.indexOf(ch) >= 0)) {
        return -1;
    }
    var i = j;
    while ((i < pyjslib_len(str)) && (_notNameChars.indexOf(str.charAt(i)) < 0)) {
        var i =  ( i + 1 ) ;
    }
    res.push(pyjslib_slice(str, j, i));
    return i;
};
__SinkParser.prototype.qname = function(str, i, res) {
    /*
    
    xyz:def -> ('xyz', 'def')
    If not in keywords and keywordsSet: def -> ('', 'def')
    :def -> ('', 'def')    
    */
    
    var i = this.skipSpace(str, i);
    if ((i < 0)) {
        return -1;
    }
    var c = str.charAt(i);
    if (("0123456789-+".indexOf(c) >= 0)) {
        return -1;
    }
    if ((_notNameChars.indexOf(c) < 0)) {
        var ln = c;
        var i =  ( i + 1 ) ;
        while ((i < pyjslib_len(str))) {
            var c = str.charAt(i);
            if ((_notNameChars.indexOf(c) < 0)) {
                var ln =  ( ln + c ) ;
                var i =  ( i + 1 ) ;
            }
            else {
                break;
            }
        }
    }
    else {
        var ln = "";
    }
    if ((i < pyjslib_len(str)) && (str.charAt(i) == ":")) {
        var pfx = ln;
        var i =  ( i + 1 ) ;
        var ln = "";
        while ((i < pyjslib_len(str))) {
            var c = str.charAt(i);
            if ((_notNameChars.indexOf(c) < 0)) {
                var ln =  ( ln + c ) ;
                var i =  ( i + 1 ) ;
            }
            else {
                break;
            }
        }
        res.push(new pyjslib_Tuple([pfx, ln]));
        return i;
    }
    else {
        if (ln && this.keywordsSet && ($rdf.Util.ArrayIndexOf(this.keywords, ln) < 0)) {
            res.push(new pyjslib_Tuple(["", ln]));
            return i;
        }
        return -1;
    }
};
__SinkParser.prototype.object = function(str, i, res) {
    var j = this.subject(str, i, res);
    if ((j >= 0)) {
        return j;
    }
    else {
        var j = this.skipSpace(str, i);
        if ((j < 0)) {
            return -1;
        }
        else {
            var i = j;
        }
        if ((str.charAt(i) == "\"")) {
            if ((pyjslib_slice(str, i,  ( i + 3 ) ) == "\"\"\"")) {
                var delim = "\"\"\"";
            }
            else {
                var delim = "\"";
            }
            var i =  ( i + pyjslib_len(delim) ) ;
            var pairFudge = this.strconst(str, i, delim);
            var j = pairFudge[0];
            var s = pairFudge[1];
            res.push(this._store.literal(s));
            diag_progress("New string const ", s, j);
            return j;
        }
        else {
            return -1;
        }
    }
};
__SinkParser.prototype.nodeOrLiteral = function(str, i, res) {
    var j = this.node(str, i, res);
    if ((j >= 0)) {
        return j;
    }
    else {
        var j = this.skipSpace(str, i);
        if ((j < 0)) {
            return -1;
        }
        else {
            var i = j;
        }
        var ch = str.charAt(i);
        if (("-+0987654321".indexOf(ch) >= 0)) {
	
	    datetime_syntax.lastIndex = 0;
            var m = datetime_syntax.exec(str.slice(i));
            if ((m != null)) {
		// j =  ( i + datetime_syntax.lastIndex ) ;
		var val = m[0];
		j = i + val.length;
		if ((val.indexOf("T") >= 0)) {
		    res.push(this._store.literal(val, undefined, this._store.sym(DATETIME_DATATYPE)));
		} else {
		    res.push(this._store.literal(val, undefined, this._store.sym(DATE_DATATYPE)));
		}	
	
	    } else {
		number_syntax.lastIndex = 0;
		var m = number_syntax.exec(str.slice(i));
		if ((m == null)) {
		    throw BadSyntax(this._thisDoc, this.lines, str, i, "Bad number or date syntax");
		}
		j =  ( i + number_syntax.lastIndex ) ;
		var val = pyjslib_slice(str, i, j);
		if ((val.indexOf("e") >= 0)) {
		    res.push(this._store.literal(parseFloat(val), undefined, this._store.sym(FLOAT_DATATYPE)));
		}
		else if ((pyjslib_slice(str, i, j).indexOf(".") >= 0)) {
		    res.push(this._store.literal(parseFloat(val), undefined, this._store.sym(DECIMAL_DATATYPE)));
		}
		else {
		    res.push(this._store.literal(parseInt(val), undefined, this._store.sym(INTEGER_DATATYPE)));
		}
	    };
	    return j; // Where we have got up to
        }
        if ((str.charAt(i) == "\"")) {
            if ((pyjslib_slice(str, i,  ( i + 3 ) ) == "\"\"\"")) {
                var delim = "\"\"\"";
            }
            else {
                var delim = "\"";
            }
            var i =  ( i + pyjslib_len(delim) ) ;
            var dt = null;
            var pairFudge = this.strconst(str, i, delim);
            var j = pairFudge[0];
            var s = pairFudge[1];
            var lang = null;
            if ((pyjslib_slice(str, j,  ( j + 1 ) ) == "@")) {
                langcode.lastIndex = 0;
                
                var m = langcode.exec(str.slice( ( j + 1 ) ));
                if ((m == null)) {
                    throw BadSyntax(this._thisDoc, startline, str, i, "Bad language code syntax on string literal, after @");
                }
                var i =  (  ( langcode.lastIndex + j )  + 1 ) ;
                
                var lang = pyjslib_slice(str,  ( j + 1 ) , i);
                var j = i;
            }
            if ((pyjslib_slice(str, j,  ( j + 2 ) ) == "^^")) {
                var res2 = new pyjslib_List([]);
                var j = this.uri_ref2(str,  ( j + 2 ) , res2);
                var dt = res2[0];
            }
            res.push(this._store.literal(s, lang, dt));
            return j;
        }
        else {
            return -1;
        }
    }
};
__SinkParser.prototype.strconst = function(str, i, delim) {
    /*
    parse an N3 string constant delimited by delim.
    return index, val
    */
    
    var j = i;
    var ustr = "";
    var startline = this.lines;
    while ((j < pyjslib_len(str))) {
        var i =  ( j + pyjslib_len(delim) ) ;
        if ((pyjslib_slice(str, j, i) == delim)) {
            return new pyjslib_Tuple([i, ustr]);
        }
        if ((str.charAt(j) == "\"")) {
            var ustr =  ( ustr + "\"" ) ;
            var j =  ( j + 1 ) ;
            continue;
        }
        interesting.lastIndex = 0;
        var m = interesting.exec(str.slice(j));
        if (!(m)) {
            throw BadSyntax(this._thisDoc, startline, str, j,  (  (  ( "Closing quote missing in string at ^ in " + pyjslib_slice(str,  ( j - 20 ) , j) )  + "^" )  + pyjslib_slice(str, j,  ( j + 20 ) ) ) );
        }
        var i =  (  ( j + interesting.lastIndex )  - 1 ) ;
        var ustr =  ( ustr + pyjslib_slice(str, j, i) ) ;
        var ch = str.charAt(i);
        if ((ch == "\"")) {
            var j = i;
            continue;
        }
        else if ((ch == "\r")) {
            var j =  ( i + 1 ) ;
            continue;
        }
        else if ((ch == "\n")) {
            if ((delim == "\"")) {
                throw BadSyntax(this._thisDoc, startline, str, i, "newline found in string literal");
            }
            this.lines =  ( this.lines + 1 ) ;
            var ustr =  ( ustr + ch ) ;
            var j =  ( i + 1 ) ;
            this.previousLine = this.startOfLine;
            this.startOfLine = j;
        }
        else if ((ch == "\\")) {
            var j =  ( i + 1 ) ;
            var ch = pyjslib_slice(str, j,  ( j + 1 ) );
            if (!(ch)) {
                throw BadSyntax(this._thisDoc, startline, str, i, "unterminated string literal (2)");
            }
            var k = string_find("abfrtvn\\\"", ch);
            if ((k >= 0)) {
                var uch = "\a\b\f\r\t\v\n\\\"".charAt(k);
                var ustr =  ( ustr + uch ) ;
                var j =  ( j + 1 ) ;
            }
            else if ((ch == "u")) {
                var pairFudge = this.uEscape(str,  ( j + 1 ) , startline);
                var j = pairFudge[0];
                var ch = pairFudge[1];
                var ustr =  ( ustr + ch ) ;
            }
            else if ((ch == "U")) {
                var pairFudge = this.UEscape(str,  ( j + 1 ) , startline);
                var j = pairFudge[0];
                var ch = pairFudge[1];
                var ustr =  ( ustr + ch ) ;
            }
            else {
                throw BadSyntax(this._thisDoc, this.lines, str, i, "bad escape");
            }
        }
    }
    throw BadSyntax(this._thisDoc, this.lines, str, i, "unterminated string literal");
};
__SinkParser.prototype.uEscape = function(str, i, startline) {
    var j = i;
    var count = 0;
    var value = 0;
    while ((count < 4)) {
        var chFudge = pyjslib_slice(str, j,  ( j + 1 ) );
        var ch = chFudge.toLowerCase();
        var j =  ( j + 1 ) ;
        if ((ch == "")) {
            throw BadSyntax(this._thisDoc, startline, str, i, "unterminated string literal(3)");
        }
        var k = string_find("0123456789abcdef", ch);
        if ((k < 0)) {
            throw BadSyntax(this._thisDoc, startline, str, i, "bad string literal hex escape");
        }
        var value =  (  ( value * 16 )  + k ) ;
        var count =  ( count + 1 ) ;
    }
    var uch = String.fromCharCode(value);
    return new pyjslib_Tuple([j, uch]);
};
__SinkParser.prototype.UEscape = function(str, i, startline) {
    var j = i;
    var count = 0;
    var value = "\\U";
    while ((count < 8)) {
        var chFudge = pyjslib_slice(str, j,  ( j + 1 ) );
        var ch = chFudge.toLowerCase();
        var j =  ( j + 1 ) ;
        if ((ch == "")) {
            throw BadSyntax(this._thisDoc, startline, str, i, "unterminated string literal(3)");
        }
        var k = string_find("0123456789abcdef", ch);
        if ((k < 0)) {
            throw BadSyntax(this._thisDoc, startline, str, i, "bad string literal hex escape");
        }
        var value =  ( value + ch ) ;
        var count =  ( count + 1 ) ;
    }
    var uch = stringFromCharCode( (  ( "0x" + pyjslib_slice(value, 2, 10) )  - 0 ) );
    return new pyjslib_Tuple([j, uch]);
};
function OLD_BadSyntax(uri, lines, str, i, why) {
    return new __OLD_BadSyntax(uri, lines, str, i, why);
}
function __OLD_BadSyntax(uri, lines, str, i, why) {
    this._str = str.encode("utf-8");
    this._str = str;
    this._i = i;
    this._why = why;
    this.lines = lines;
    this._uri = uri;
}
__OLD_BadSyntax.prototype.toString = function() {
    var str = this._str;
    var i = this._i;
    var st = 0;
    if ((i > 60)) {
        var pre = "...";
        var st =  ( i - 60 ) ;
    }
    else {
        var pre = "";
    }
    if (( ( pyjslib_len(str) - i )  > 60)) {
        var post = "...";
    }
    else {
        var post = "";
    }
    return "Line %i of <%s>: Bad syntax (%s) at ^ in:\n\"%s%s^%s%s\"" % new pyjslib_Tuple([ ( this.lines + 1 ) , this._uri, this._why, pre, pyjslib_slice(str, st, i), pyjslib_slice(str, i,  ( i + 60 ) ), post]);
};
function BadSyntax(uri, lines, str, i, why) {
    return  (  (  (  (  (  (  (  ( "Line " +  ( lines + 1 )  )  + " of <" )  + uri )  + ">: Bad syntax: " )  + why )  + "\nat: \"" )  + pyjslib_slice(str, i,  ( i + 30 ) ) )  + "\"" ) ;
}


function stripCR(str) {
    var res = "";
    
    var __ch = new pyjslib_Iterator(str);
    try {
        while (true) {
            var ch = __ch.next();
            
            
            if ((ch != "\r")) {
                var res =  ( res + ch ) ;
            }
            
        }
    } catch (e) {
        if (e != StopIteration) {
            throw e;
        }
    }
    
    return res;
}


function dummyWrite(x) {
}

return SinkParser;

}();
//  Identity management and indexing for RDF
//
// This file provides  IndexedFormula a formula (set of triples) which
// indexed by predicate, subject and object.
//
// It "smushes"  (merges into a single node) things which are identical
// according to owl:sameAs or an owl:InverseFunctionalProperty
// or an owl:FunctionalProperty
//
//
//  2005-10 Written Tim Berners-Lee
//  2007    Changed so as not to munge statements from documents when smushing
//
//
/* jsl:option explicit */

$rdf.IndexedFormula = (function () {
  var owl_ns = 'http://www.w3.org/2002/07/owl#'
  // var link_ns = "http://www.w3.org/2007/ont/link#"

  /* hashString functions are used as array indeces. This is done to avoid
  ** conflict with existing properties of arrays such as length and map.
  ** See issue 139.
  */
  $rdf.Literal.prototype.hashString = $rdf.Literal.prototype.toNT
  $rdf.NamedNode.prototype.hashString = $rdf.NamedNode.prototype.toNT
  $rdf.BlankNode.prototype.hashString = $rdf.BlankNode.prototype.toNT
  $rdf.Collection.prototype.hashString = $rdf.Collection.prototype.toNT

  // Stores an associative array that maps URIs to functions
  $rdf.IndexedFormula = function (features) {
    this.statements = [] // As in Formula
    this.optional = []
    this.propertyActions = [] // Array of functions to call when getting statement with {s X o}
    // maps <uri> to [f(F,s,p,o),...]
    this.classActions = [] // Array of functions to call when adding { s type X }
    this.redirections = [] // redirect to lexically smaller equivalent symbol
    this.aliases = [] // reverse mapping to redirection: aliases for this
    this.HTTPRedirects = [] // redirections we got from HTTP
    this.subjectIndex = [] // Array of statements with this X as subject
    this.predicateIndex = [] // Array of statements with this X as subject
    this.objectIndex = [] // Array of statements with this X as object
    this.whyIndex = [] // Array of statements with X as provenance
    this.index = [
      this.subjectIndex,
      this.predicateIndex,
      this.objectIndex,
      this.whyIndex
    ]
    this.namespaces = {} // Dictionary of namespace prefixes
    if (features === undefined) {
      features = [
        'sameAs',
        'InverseFunctionalProperty',
        'FunctionalProperty'
      ]
    }
    //    this.features = features
    // Callbackify?
    function handleRDFType (formula, subj, pred, obj, why) {
      if (formula.typeCallback) {
        formula.typeCallback(formula, obj, why)
      }

      var x = formula.classActions[obj.hashString()]
      var done = false
      if (x) {
        for (var i = 0; i < x.length; i++) {
          done = done || x[i](formula, subj, pred, obj, why)
        }
      }
      return done // statement given is not needed if true
    } // handleRDFType

    // If the predicate is #type, use handleRDFType to create a typeCallback on the object
    this.propertyActions['<http://www.w3.org/1999/02/22-rdf-syntax-ns#type>'] = [ handleRDFType ]

    // Assumption: these terms are not redirected @@fixme
    if ($rdf.Util.ArrayIndexOf(features, 'sameAs') >= 0) {
      this.propertyActions['<http://www.w3.org/2002/07/owl#sameAs>'] = [
        function (formula, subj, pred, obj, why) {
          // $rdf.log.warn("Equating "+subj.uri+" sameAs "+obj.uri);  //@@
          formula.equate(subj, obj)
          return true // true if statement given is NOT needed in the store
        }
      ] // sameAs -> equate & don't add to index
    }
    if ($rdf.Util.ArrayIndexOf(features, 'InverseFunctionalProperty') >= 0) {
      this.classActions['<' + owl_ns + 'InverseFunctionalProperty>'] = [
        function (formula, subj, pred, obj, addFn) {
          // yes subj not pred!
          return formula.newPropertyAction(subj, handle_IFP)
        }
      ] // IFP -> handle_IFP, do add to index
    }
    if ($rdf.Util.ArrayIndexOf(features, 'FunctionalProperty') >= 0) {
      this.classActions['<' + owl_ns + 'FunctionalProperty>'] = [
        function (formula, subj, proj, obj, addFn) {
          return formula.newPropertyAction(subj, handle_FP)
        }
      ] // FP => handleFP, do add to index
    }
    function handle_IFP (formula, subj, pred, obj) {
      var s1 = formula.any(undefined, pred, obj)
      if (!s1) {
        return false // First time with this value
      }
      // $rdf.log.warn("Equating "+s1.uri+" and "+subj.uri + " because IFP "+pred.uri);  //@@
      formula.equate(s1, subj)
      return true
    } // handle_IFP

    function handle_FP (formula, subj, pred, obj) {
      var o1 = formula.any(subj, pred, undefined)
      if (!o1) {
        return false // First time with this value
      }
      // $rdf.log.warn("Equating "+o1.uri+" and "+obj.uri + " because FP "+pred.uri);  //@@
      formula.equate(o1, obj)
      return true
    } // handle_FP
  } /* end IndexedFormula */

  $rdf.IndexedFormula.prototype = new $rdf.Formula()
  $rdf.IndexedFormula.prototype.constructor = $rdf.IndexedFormula
  $rdf.IndexedFormula.SuperClass = $rdf.Formula

  $rdf.IndexedFormula.prototype.newPropertyAction = function newPropertyAction (pred, action) {
    // $rdf.log.debug("newPropertyAction:  "+pred)
    var hash = pred.hashString()
    if (!this.propertyActions[hash]) {
      this.propertyActions[hash] = []
    }
    this.propertyActions[hash].push(action)
    // Now apply the function to to statements already in the store
    var toBeFixed = this.statementsMatching(undefined, pred, undefined)
    var done = false
    for (var i = 0; i < toBeFixed.length; i++) { // NOT optimized - sort toBeFixed etc
      done = done || action(this, toBeFixed[i].subject, pred, toBeFixed[i].object)
    }
    return done
  }

  $rdf.IndexedFormula.prototype.setPrefixForURI = function (prefix, nsuri) {
    // TODO:This is a hack for our own issues, which ought to be fixed post-release
    // See http://dig.csail.mit.edu/cgi-bin/roundup.cgi/$rdf/issue227
    if (prefix === 'tab' && this.namespaces['tab']) {
      return
    } // There are files around with long badly generated prefixes like this
    if (prefix.slice(0, 2) === 'ns' || prefix.slice(0, 7) === 'default') {
      return
    }
    this.namespaces[prefix] = nsuri
  }

  // Deprocated ... name too generic
  $rdf.IndexedFormula.prototype.register = function (prefix, nsuri) {
    this.namespaces[prefix] = nsuri
  }

  /** simplify graph in store when we realize two identifiers are equivalent

  We replace the bigger with the smaller.

  */
  $rdf.IndexedFormula.prototype.equate = function (u1, u2) {
    // $rdf.log.warn("Equating "+u1+" and "+u2); // @@
    // @@JAMBO Must canonicalize the uris to prevent errors from a=b=c
    // 03-21-2010
    u1 = this.canon(u1)
    u2 = this.canon(u2)
    var d = u1.compareTerm(u2)
    if (!d) {
      return true // No information in {a = a}
    }
    // var big
    // var small
    if (d < 0) { // u1 less than u2
      return this.replaceWith(u2, u1)
    } else {
      return this.replaceWith(u1, u2)
    }
  }

  // Replace big with small, obsoleted with obsoleting.
  //
  $rdf.IndexedFormula.prototype.replaceWith = function (big, small) {
    // $rdf.log.debug("Replacing "+big+" with "+small) // @@
    var oldhash = big.hashString()
    var newhash = small.hashString()

    var moveIndex = function (ix) {
      var oldlist = ix[oldhash]
      if (!oldlist) {
        return // none to move
      }
      var newlist = ix[newhash]
      if (!newlist) {
        ix[newhash] = oldlist
      } else {
        ix[newhash] = oldlist.concat(newlist)
      }
      delete ix[oldhash]
    }

    // the canonical one carries all the indexes
    for (var i = 0; i < 4; i++) {
      moveIndex(this.index[i])
    }

    this.redirections[oldhash] = small
    if (big.uri) {
      // @@JAMBO: must update redirections,aliases from sub-items, too.
      if (!this.aliases[newhash]) {
        this.aliases[newhash] = []
      }
      this.aliases[newhash].push(big) // Back link

      if (this.aliases[oldhash]) {
        for (i = 0; i < this.aliases[oldhash].length; i++) {
          this.redirections[this.aliases[oldhash][i].hashString()] = small
          this.aliases[newhash].push(this.aliases[oldhash][i])
        }
      }

      this.add(small, this.sym('http://www.w3.org/2007/ont/link#uri'), big.uri)

      // If two things are equal, and one is requested, we should request the other.
      if (this.fetcher) {
        this.fetcher.nowKnownAs(big, small)
      }
    }

    moveIndex(this.classActions)
    moveIndex(this.propertyActions)

    // $rdf.log.debug("Equate done. "+big+" to be known as "+small)
    return true // true means the statement does not need to be put in
  }

  // Return the symbol with canonical URI as smushed
  $rdf.IndexedFormula.prototype.canon = function (term) {
    if (!term) {
      return term
    }
    var y = this.redirections[term.hashString()]
    if (!y) {
      return term
    }
    return y
  }

  // Compare by canonical URI as smushed
  $rdf.IndexedFormula.prototype.sameThings = function (x, y) {
    if (x.sameTerm(y)) {
      return true
    }
    var x1 = this.canon(x)
    //    alert('x1='+x1)
    if (!x1) return false
    var y1 = this.canon(y)
    //    alert('y1='+y1); //@@
    if (!y1) return false
    return (x1.uri === y1.uri)
  }

  // A list of all the URIs by which this thing is known
  $rdf.IndexedFormula.prototype.uris = function (term) {
    var cterm = this.canon(term)
    var terms = this.aliases[cterm.hashString()]
    if (!cterm.uri) return []
    var res = [ cterm.uri ]
    if (terms) {
      for (var i = 0; i < terms.length; i++) {
        res.push(terms[i].uri)
      }
    }
    return res
  }

  // Add a triple to the store
  //
  //  Returns the statement added
  // (would it be better to return the original formula for chaining?)
  //
  $rdf.IndexedFormula.prototype.add = function (subj, pred, obj, why) {
    var i
    if (arguments.length === 1) {
      if (subj instanceof Array) {
        for (i = 0; i < subj.length; i++) {
          this.add(subj[i])
        }
      } else if (subj instanceof $rdf.Statement) {
        this.add(subj.subject, subj.predicate, subj.object, subj.why)
      } else if (subj instanceof $rdf.IndexedFormula) {
        this.add(subj.statements)
      }
      return this
    }
    var actions
    var st
    if (!why) {
      // system generated
      why = this.fetcher ? this.fetcher.appNode : this.sym('chrome:theSession')
    }
    // defined in source.js, is this OK with identity.js only user?
    subj = $rdf.term(subj)
    pred = $rdf.term(pred)
    obj = $rdf.term(obj)
    why = $rdf.term(why)

    if (this.predicateCallback) {
      this.predicateCallback(this, pred, why)
    }

    // Action return true if the statement does not need to be added
    var predHash = this.canon(pred).hashString()
    actions = this.propertyActions[predHash] // Predicate hash
    var done = false
    if (actions) {
      // alert('type: '+typeof actions +' @@ actions='+actions)
      for (i = 0; i < actions.length; i++) {
        done = done || actions[i](this, subj, pred, obj, why)
      }
    }

    // If we are tracking provenanance, every thing should be loaded into the store
    // if (done) return new Statement(subj, pred, obj, why); // Don't put it in the store
    // still return this statement for owl:sameAs input
    var hash = [ this.canon(subj).hashString(), predHash,
      this.canon(obj).hashString(), this.canon(why).hashString()]
    st = new $rdf.Statement(subj, pred, obj, why)
    for (i = 0; i < 4; i++) {
      var ix = this.index[i]
      var h = hash[i]
      if (!ix[h]) {
        ix[h] = []
      }
      ix[h].push(st) // Set of things with this as subject, etc
    }

    // $rdf.log.debug("ADDING    {"+subj+" "+pred+" "+obj+"} "+why)
    this.statements.push(st)
    return st
  } // add

  // Find out whether a given URI is used as symbol in the formula
  $rdf.IndexedFormula.prototype.mentionsURI = function (uri) {
    var hash = '<' + uri + '>'
    return (!!this.subjectIndex[hash] ||
      !!this.objectIndex[hash] ||
      !!this.predicateIndex[hash])
  }

  // Find an unused id for a file being edited: return a symbol
  // (Note: Slow iff a lot of them -- could be O(log(k)) )
  $rdf.IndexedFormula.prototype.nextSymbol = function (doc) {
    for (var i = 0;;i++) {
      var uri = doc.uri + '#n' + i
      if (!this.mentionsURI(uri)) return this.sym(uri)
    }
  }

  $rdf.IndexedFormula.prototype.anyStatementMatching =
    function (subj, pred, obj, why) {
      var x = this.statementsMatching(subj, pred, obj, why, true)
      if (!x || x.length === 0) {
        return undefined
      }
      return x[0]
    }

  // Return statements matching a pattern
  // ALL CONVENIENCE LOOKUP FUNCTIONS RELY ON THIS!
  $rdf.IndexedFormula.prototype.statementsMatching = function (subj, pred, obj, why, justOne) {
    // $rdf.log.debug("Matching {"+subj+" "+pred+" "+obj+"}")

    var pat = [ subj, pred, obj, why ]
    var pattern = []
    var hash = []
    var wild = [] // wildcards
    var given = [] // Not wild
    var p
    var list
    for (p = 0; p < 4; p++) {
      pattern[p] = this.canon($rdf.term(pat[p]))
      if (!pattern[p]) {
        wild.push(p)
      } else {
        given.push(p)
        hash[p] = pattern[p].hashString()
      }
    }
    if (given.length === 0) {
      return this.statements
    }
    if (given.length === 1) { // Easy too, we have an index for that
      p = given[0]
      list = this.index[p][hash[p]]
      if (list && justOne) {
        if (list.length > 1) {
          list = list.slice(0, 1)
        }
      }
      list = list || []
      return list
    }

    // Now given.length is 2, 3 or 4.
    // We hope that the scale-free nature of the data will mean we tend to get
    // a short index in there somewhere!

    var best = 1e10 // really bad
    var best_i
    var i
    for (i = 0; i < given.length; i++) {
      p = given[i] // Which part we are dealing with
      list = this.index[p][hash[p]]
      if (!list) {
        return [] // No occurrences
      }
      if (list.length < best) {
        best = list.length
        best_i = i // (not p!)
      }
    }

    // Ok, we have picked the shortest index but now we have to filter it
    var best_p = given[best_i]
    var possibles = this.index[best_p][hash[best_p]]
    var check = given.slice(0, best_i).concat(given.slice(best_i + 1)) // remove best_i
    var results = []
    var parts = [ 'subject', 'predicate', 'object', 'why' ]
    for (var j = 0; j < possibles.length; j++) {
      var st = possibles[j]

      for (i = 0; i < check.length; i++) { // for each position to be checked
        p = check[i]
        if (!this.canon(st[parts[p]]).sameTerm(pattern[p])) {
          st = null
          break
        }
      }
      if (st != null) {
        results.push(st)
        if (justOne) break
      }
    }

    return results
  } // statementsMatching

  /** Remove all statemnts in a doc
  **
  **/
  $rdf.IndexedFormula.prototype.removeDocument = function (doc) {
    var sts = this.statementsMatching(undefined, undefined, undefined, doc).slice() // Take a copy as this is the actual index
    for (var i = 0; i < sts.length; i++) {
      this.removeStatement(sts[i])
    }
    return this
  }

  /** Find a statement object and remove it
  **
  ** Or array of statements or graph
  **/
  $rdf.IndexedFormula.prototype.remove = function (st) {
    if (st instanceof Array) {
      for (var i = 0; i < st.length; i++) {
        this.remove(st[i])
      }
      return this
    }
    if (st instanceof $rdf.IndexedFormula) {
      return this.remove(st.statements)
    }
    var sts = this.statementsMatching(st.subject, st.predicate, st.object, st.why)
    if (!sts.length) {
      throw new Error('Statement to be removed is not on store: ' + st)
    }
    this.removeStatement(sts[0])
    return this
  }

  $rdf.IndexedFormula.prototype.removeMatches = function (subject, predicate, object, why) {
    this.removeStatements(this.staementsMatching(subject, predicate, object, why))
    return this
  }

  $rdf.IndexedFormula.prototype.removeStatements = function (sts) {
    for (var i = 0; i < sts.length; i++) {
      this.remove(sts[i])
    }
    return this
  }

  /**
   * Remove a particular statement object from the store
   *
   * st    a statement which is already in the store and indexed.
   *      Make sure you only use this for these.
   *    Otherwise, you should use remove() above.
   */
  $rdf.IndexedFormula.prototype.removeStatement = function (st) {
    // $rdf.log.debug("entering remove w/ st=" + st)
    var term = [ st.subject, st.predicate, st.object, st.why ]
    for (var p = 0; p < 4; p++) {
      var c = this.canon(term[p])
      var h = c.hashString()
      if (!this.index[p][h]) {
        // $rdf.log.warn ("Statement removal: no index '+p+': "+st)
      } else {
        $rdf.Util.RDFArrayRemove(this.index[p][h], st)
      }
    }
    $rdf.Util.RDFArrayRemove(this.statements, st)
    return this
  } // remove

  // ////////////////// Self-consistency checking for diagnostis only
  // Is each statement properly indexed?
  $rdf.IndexedFormula.prototype.checkStatementList = function (sts, from) {
    var names = ['subject', 'predicate', 'object', 'why']
    var origin = ' found in ' + names[from] + ' index.'
    var st
    for (var j = 0; j < sts.length; j++) {
      st = sts[j]
      var term = [ st.subject, st.predicate, st.object, st.why ]

      var arrayContains = function (a, x) {
        for (var i = 0; i < a.length; i++) {
          if (a[i].subject.sameTerm(x.subject) &&
            a[i].predicate.sameTerm(x.predicate) &&
            a[i].object.sameTerm(x.object) &&
            a[i].why.sameTerm(x.why)) {
            return true
          }
        }
      }

      for (var p = 0; p < 4; p++) {
        var c = this.canon(term[p])
        var h = c.hashString()
        if (!this.index[p][h]) {
          throw new Error('No ' + name[p] + ' index for statement ' + st + '@' + st.why + origin)
        } else {
          if (!arrayContains(this.index[p][h], st)) {
            throw new Error('Index for ' + name[p] + ' does not have statement ' + st + '@' + st.why + origin)
          }
        }
      }
      if (!arrayContains(this.statements, st)) {
        throw new Error('Statement list does not statement ' + st + '@' + st.why + origin)
      }
    }
  }

  $rdf.IndexedFormula.prototype.check = function () {
    this.checkStatementList(this.statements)
    for (var p = 0; p < 4; p++) {
      var ix = this.index[p]
      for (var key in ix) {
        if (ix.hasOwnProperty(key)) {
          this.checkStatementList(ix[key], p)
        }
      }
    }
  }

  /** remove all statements matching args (within limit) **/
  $rdf.IndexedFormula.prototype.removeMany = function (subj, pred, obj, why, limit) {
    // $rdf.log.debug("entering removeMany w/ subj,pred,obj,why,limit = " + subj +", "+ pred+", " + obj+", " + why+", " + limit)
    var sts = this.statementsMatching(subj, pred, obj, why, false)
    // This is a subtle bug that occcured in updateCenter.js too.
    // The fact is, this.statementsMatching returns this.whyIndex instead of a copy of it
    // but for perfromance consideration, it's better to just do that
    // so make a copy here.
    var statements = []
    for (var i = 0; i < sts.length; i++) statements.push(sts[i])
    if (limit) statements = statements.slice(0, limit)
    for (i = 0; i < statements.length; i++) this.remove(statements[i])
  } // removeMany

  /** Utility**/

  /*  @method: copyTo
      @description: replace @template with @target and add appropriate triples (no triple removed)
                    one-direction replication
  */
  $rdf.IndexedFormula.prototype.copyTo = function (template, target, flags) {
    if (!flags) flags = []
    var statList = this.statementsMatching(template)
    if ($rdf.Util.ArrayIndexOf(flags, 'two-direction') !== -1) {
      statList.concat(this.statementsMatching(undefined, undefined, template))
    }
    for (var i = 0;i < statList.length;i++) {
      var st = statList[i]
      switch (st.object.termType) {
        case 'symbol':
          this.add(target, st.predicate, st.object)
          break
        case 'literal':
        case 'bnode':
        case 'collection':
          this.add(target, st.predicate, st.object.copy(this))
      }
      if ($rdf.Util.ArrayIndexOf(flags, 'delete') !== -1) {
        this.remove(st)
      }
    }
  }
  // for the case when you alter this.value (text modified in userinput.js)
  $rdf.Literal.prototype.copy = function () {
    return new $rdf.Literal(this.value, this.lang, this.datatype)
  }
  $rdf.BlankNode.prototype.copy = function (formula) { // depends on the formula
    var bnodeNew = new $rdf.BlankNode()
    formula.copyTo(this, bnodeNew)
    return bnodeNew
  }
  /**  Full N3 bits  -- placeholders only to allow parsing, no functionality! **/

  $rdf.IndexedFormula.prototype.newUniversal = function (uri) {
    var x = this.sym(uri)
    if (!this._universalVariables) this._universalVariables = []
    this._universalVariables.push(x)
    return x
  }

  $rdf.IndexedFormula.prototype.newExistential = function (uri) {
    if (!uri) return this.bnode()
    var x = this.sym(uri)
    return this.declareExistential(x)
  }

  $rdf.IndexedFormula.prototype.declareExistential = function (x) {
    if (!this._existentialVariables) this._existentialVariables = []
    this._existentialVariables.push(x)
    return x
  }

  $rdf.IndexedFormula.prototype.formula = function (features) {
    return new $rdf.IndexedFormula(features)
  }

  $rdf.IndexedFormula.prototype.close = function () {
    return this
  }

  $rdf.IndexedFormula.prototype.hashString = $rdf.IndexedFormula.prototype.toNT

  return $rdf.IndexedFormula
})()
// ends
//  RDFa Parser for rdflib.js

// Originally by: Alex Milowski
// From https://github.com/alexmilowski/green-turtle
// Converted: timbl 2015-08-25 not yet working
// Added wrapper: csarven 2016-05-09 working

// $rdf.RDFaProcessor.prototype = new Object() // Was URIResolver

// $rdf.RDFaProcessor.prototype.constructor=$rdf.RDFaProcessor

// options.base = base URI    not really an option, shopuld always be set.
//

if (typeof Node === 'undefined') { //  @@@@@@ Global. Interface to xmldom.
  var Node = {
    ELEMENT_NODE: 1,
    ATTRIBUTE_NODE: 2,
    TEXT_NODE: 3,
    CDATA_SECTION_NODE: 4,
    ENTITY_REFERENCE_NODE: 5,
    ENTITY_NODE: 6,
    PROCESSING_INSTRUCTION_NODE: 7,
    COMMENT_NODE: 8,
    DOCUMENT_NODE: 9,
    DOCUMENT_TYPE_NODE: 10,
    DOCUMENT_FRAGMENT_NODE: 11,
    NOTATION_NODE: 12
  }
}

// //////////////////////////////

$rdf.RDFaProcessor = function RDFaProcessor (kb, options) {
  this.options = options || {}
  this.kb = kb
  this.target = options.target || {
      graph: {
        subjects: {},
        prefixes: {},
        terms: {}
      }
  }

  //XXX: Added to track bnodes
  this.blankNodes = []
  //XXX: Added for normalisation
  this.htmlOptions = {
    'selfClosing': "br img input area base basefont col colgroup source wbr isindex link meta param hr"
  }
  this.theOne = '_:' + (new Date()).getTime()
  this.language = null
  this.vocabulary = null
  this.blankCounter = 0
  this.langAttributes = [ { namespaceURI: 'http://www.w3.org/XML/1998/namespace', localName: 'lang' } ]
  this.inXHTMLMode = false
  this.absURIRE = /[\w\_\-]+:\S+/
  this.finishedHandlers = []
  this.init()
}

$rdf.RDFaProcessor.prototype.newBlankNode = function () {
  this.blankCounter++
  return '_:' + this.blankCounter
}

$rdf.RDFaProcessor.XMLLiteralURI = 'http://www.w3.org/1999/02/22-rdf-syntax-ns#XMLLiteral'
$rdf.RDFaProcessor.HTMLLiteralURI = 'http://www.w3.org/1999/02/22-rdf-syntax-ns#HTML'
$rdf.RDFaProcessor.PlainLiteralURI = 'http://www.w3.org/1999/02/22-rdf-syntax-ns#PlainLiteral'
$rdf.RDFaProcessor.objectURI = 'http://www.w3.org/1999/02/22-rdf-syntax-ns#object'
$rdf.RDFaProcessor.typeURI = 'http://www.w3.org/1999/02/22-rdf-syntax-ns#type'

$rdf.RDFaProcessor.nameChar = '[-A-Z_a-z\u00C0-\u00D6\u00D8-\u00F6\u00F8-\u02FF\u0370-\u037D\u037F-\u1FFF\u200C-\u200D\u2070-\u218F\u2C00-\u2FEF\u3001-\uD7FF\uF900-\uFDCF\uFDF0-\uFFFD\u10000-\uEFFFF\.0-9\u00B7\u0300-\u036F\u203F-\u2040]'
$rdf.RDFaProcessor.nameStartChar = '[\u0041-\u005A\u0061-\u007A\u00C0-\u00D6\u00D8-\u00F6\u00F8-\u00FF\u0100-\u0131\u0134-\u013E\u0141-\u0148\u014A-\u017E\u0180-\u01C3\u01CD-\u01F0\u01F4-\u01F5\u01FA-\u0217\u0250-\u02A8\u02BB-\u02C1\u0386\u0388-\u038A\u038C\u038E-\u03A1\u03A3-\u03CE\u03D0-\u03D6\u03DA\u03DC\u03DE\u03E0\u03E2-\u03F3\u0401-\u040C\u040E-\u044F\u0451-\u045C\u045E-\u0481\u0490-\u04C4\u04C7-\u04C8\u04CB-\u04CC\u04D0-\u04EB\u04EE-\u04F5\u04F8-\u04F9\u0531-\u0556\u0559\u0561-\u0586\u05D0-\u05EA\u05F0-\u05F2\u0621-\u063A\u0641-\u064A\u0671-\u06B7\u06BA-\u06BE\u06C0-\u06CE\u06D0-\u06D3\u06D5\u06E5-\u06E6\u0905-\u0939\u093D\u0958-\u0961\u0985-\u098C\u098F-\u0990\u0993-\u09A8\u09AA-\u09B0\u09B2\u09B6-\u09B9\u09DC-\u09DD\u09DF-\u09E1\u09F0-\u09F1\u0A05-\u0A0A\u0A0F-\u0A10\u0A13-\u0A28\u0A2A-\u0A30\u0A32-\u0A33\u0A35-\u0A36\u0A38-\u0A39\u0A59-\u0A5C\u0A5E\u0A72-\u0A74\u0A85-\u0A8B\u0A8D\u0A8F-\u0A91\u0A93-\u0AA8\u0AAA-\u0AB0\u0AB2-\u0AB3\u0AB5-\u0AB9\u0ABD\u0AE0\u0B05-\u0B0C\u0B0F-\u0B10\u0B13-\u0B28\u0B2A-\u0B30\u0B32-\u0B33\u0B36-\u0B39\u0B3D\u0B5C-\u0B5D\u0B5F-\u0B61\u0B85-\u0B8A\u0B8E-\u0B90\u0B92-\u0B95\u0B99-\u0B9A\u0B9C\u0B9E-\u0B9F\u0BA3-\u0BA4\u0BA8-\u0BAA\u0BAE-\u0BB5\u0BB7-\u0BB9\u0C05-\u0C0C\u0C0E-\u0C10\u0C12-\u0C28\u0C2A-\u0C33\u0C35-\u0C39\u0C60-\u0C61\u0C85-\u0C8C\u0C8E-\u0C90\u0C92-\u0CA8\u0CAA-\u0CB3\u0CB5-\u0CB9\u0CDE\u0CE0-\u0CE1\u0D05-\u0D0C\u0D0E-\u0D10\u0D12-\u0D28\u0D2A-\u0D39\u0D60-\u0D61\u0E01-\u0E2E\u0E30\u0E32-\u0E33\u0E40-\u0E45\u0E81-\u0E82\u0E84\u0E87-\u0E88\u0E8A\u0E8D\u0E94-\u0E97\u0E99-\u0E9F\u0EA1-\u0EA3\u0EA5\u0EA7\u0EAA-\u0EAB\u0EAD-\u0EAE\u0EB0\u0EB2-\u0EB3\u0EBD\u0EC0-\u0EC4\u0F40-\u0F47\u0F49-\u0F69\u10A0-\u10C5\u10D0-\u10F6\u1100\u1102-\u1103\u1105-\u1107\u1109\u110B-\u110C\u110E-\u1112\u113C\u113E\u1140\u114C\u114E\u1150\u1154-\u1155\u1159\u115F-\u1161\u1163\u1165\u1167\u1169\u116D-\u116E\u1172-\u1173\u1175\u119E\u11A8\u11AB\u11AE-\u11AF\u11B7-\u11B8\u11BA\u11BC-\u11C2\u11EB\u11F0\u11F9\u1E00-\u1E9B\u1EA0-\u1EF9\u1F00-\u1F15\u1F18-\u1F1D\u1F20-\u1F45\u1F48-\u1F4D\u1F50-\u1F57\u1F59\u1F5B\u1F5D\u1F5F-\u1F7D\u1F80-\u1FB4\u1FB6-\u1FBC\u1FBE\u1FC2-\u1FC4\u1FC6-\u1FCC\u1FD0-\u1FD3\u1FD6-\u1FDB\u1FE0-\u1FEC\u1FF2-\u1FF4\u1FF6-\u1FFC\u2126\u212A-\u212B\u212E\u2180-\u2182\u3041-\u3094\u30A1-\u30FA\u3105-\u312C\uAC00-\uD7A3\u4E00-\u9FA5\u3007\u3021-\u3029_]'
$rdf.RDFaProcessor.NCNAME = new RegExp('^' + $rdf.RDFaProcessor.nameStartChar + $rdf.RDFaProcessor.nameChar + '*$')

$rdf.RDFaProcessor.trim = function (str) {
  return str.replace(/^\s\s*/, '').replace(/\s\s*$/, '')
}

$rdf.RDFaProcessor.prototype.tokenize = function (str) {
  return $rdf.RDFaProcessor.trim(str).split(/\s+/)
}

$rdf.RDFaProcessor.prototype.parseSafeCURIEOrCURIEOrURI = function (value, prefixes, base) {
  value = $rdf.RDFaProcessor.trim(value)
  if (value.charAt(0) == '[' && value.charAt(value.length - 1) == ']') {
    value = value.substring(1, value.length - 1)
    value = value.trim(value)
    if (value.length == 0) {
      return null
    }
    if (value == '_:') {
      // the one node
      return this.theOne
    }
    return this.parseCURIE(value, prefixes, base)
  } else {
    return this.parseCURIEOrURI(value, prefixes, base)
  }
}

$rdf.RDFaProcessor.prototype.parseCURIE = function (value, prefixes, base) {
  var colon = value.indexOf(':')
  if (colon >= 0) {
    var prefix = value.substring(0, colon)
    if (prefix == '') {
      // default prefix
      var uri = prefixes['']
      return uri ? uri + value.substring(colon + 1) : null
    } else if (prefix == '_') {
      // blank node
      return '_:' + value.substring(colon + 1)
    } else if ($rdf.RDFaProcessor.NCNAME.test(prefix)) {
      var uri = prefixes[prefix]
      if (uri) {
        return uri + value.substring(colon + 1)
      }
    }
  }
  return null
}

$rdf.RDFaProcessor.prototype.parseCURIEOrURI = function (value, prefixes, base) {
  var curie = this.parseCURIE(value, prefixes, base)
  if (curie) {
    return curie
  }
  return this.resolveAndNormalize(base, value)
}

$rdf.RDFaProcessor.prototype.parsePredicate = function (value, defaultVocabulary, terms, prefixes, base, ignoreTerms) {
  if (value == '') {
    return null
  }
  var predicate = this.parseTermOrCURIEOrAbsURI(value, defaultVocabulary, ignoreTerms ? null : terms, prefixes, base)
  if (predicate && predicate.indexOf('_:') == 0) {
    return null
  }
  return predicate
}

$rdf.RDFaProcessor.prototype.parseTermOrCURIEOrURI = function (value, defaultVocabulary, terms, prefixes, base) {
  // alert("Parsing "+value+" with default vocab "+defaultVocabulary)
  value = $rdf.RDFaProcessor.trim(value)
  var curie = this.parseCURIE(value, prefixes, base)
  if (curie) {
    return curie
  } else {
    var term = terms[value]
    if (term) {
      return term
    }
    var lcvalue = value.toLowerCase()
    term = terms[lcvalue]
    if (term) {
      return term
    }
    if (defaultVocabulary && !this.absURIRE.exec(value)) {
      return defaultVocabulary + value
    }
  }
  return this.resolveAndNormalize(base, value)
}

$rdf.RDFaProcessor.prototype.parseTermOrCURIEOrAbsURI = function (value, defaultVocabulary, terms, prefixes, base) {
  // alert("Parsing "+value+" with default vocab "+defaultVocabulary)
  value = $rdf.RDFaProcessor.trim(value)
  var curie = this.parseCURIE(value, prefixes, base)
  if (curie) {
    return curie
  } else if (terms) {
    if (defaultVocabulary && !this.absURIRE.exec(value)) {
      return defaultVocabulary + value
    }
    var term = terms[value]
    if (term) {
      return term
    }
    var lcvalue = value.toLowerCase()
    term = terms[lcvalue]
    if (term) {
      return term
    }
  }
  if (this.absURIRE.exec(value)) {
    return this.resolveAndNormalize(base, value)
  }
  return null
}

/*
$rdf.RDFaProcessor.prototype.resolveAndNormalize = function(base,href) {
   var u = base.resolve(href)
   var parsed = this.parseURI(u)
   parsed.normalize()
   return parsed.spec
}
*/

$rdf.RDFaProcessor.prototype.parsePrefixMappings = function (str, target) {
  var values = this.tokenize(str)
  var prefix = null
  var uri = null
  for (var i = 0; i < values.length; i++) {
    if (values[i][values[i].length - 1] == ':') {
      prefix = values[i].substring(0, values[i].length - 1)
    } else if (prefix) {
      target[prefix] = this.options.base ? $rdf.uri.join(values[i], this.options.base) : values[i]
      prefix = null
    }
  }
}

$rdf.RDFaProcessor.prototype.copyMappings = function (mappings) {
  var newMappings = {}
  for (var k in mappings) {
    newMappings[k] = mappings[k]
  }
  return newMappings
}

$rdf.RDFaProcessor.prototype.ancestorPath = function (node) {
  var path = ''
  while (node && node.nodeType != Node.DOCUMENT_NODE) {
    path = '/' + node.localName + path
    node = node.parentNode
  }
  return path
}

$rdf.RDFaProcessor.prototype.setContext = function (node) {
  // We only recognized XHTML+RDFa 1.1 if the version is set propertyly
  if (node.localName == 'html' && node.getAttribute('version') == 'XHTML+RDFa 1.1') {
    this.setXHTMLContext()
  } else if (node.localName == 'html' || node.namespaceURI == 'http://www.w3.org/1999/xhtml') {
    if (typeof document !== 'undefined' && document.doctype) {
      if (document.doctype.publicId == '-//W3C//DTD XHTML+RDFa 1.0//EN' && document.doctype.systemId == 'http://www.w3.org/MarkUp/DTD/xhtml-rdfa-1.dtd') {
        console.log('WARNING: RDF 1.0 is not supported.  Defaulting to HTML5 mode.')
        this.setHTMLContext()
      } else if (document.doctype.publicId == '-//W3C//DTD XHTML+RDFa 1.1//EN' && document.doctype.systemId == 'http://www.w3.org/MarkUp/DTD/xhtml-rdfa-2.dtd') {
        this.setXHTMLContext()
      } else {
        this.setHTMLContext()
      }
    } else {
      this.setHTMLContext()
    }
  } else {
    this.setXMLContext()
  }
}

$rdf.RDFaProcessor.prototype.setInitialContext = function () {
  this.vocabulary = null
  // By default, the prefixes are terms are loaded to the RDFa 1.1. standard within the graph constructor
  this.langAttributes = [ { namespaceURI: 'http://www.w3.org/XML/1998/namespace', localName: 'lang' } ]
}

$rdf.RDFaProcessor.prototype.setXMLContext = function () {
  this.setInitialContext()
  this.inXHTMLMode = false
  this.inHTMLMode = false
}

$rdf.RDFaProcessor.prototype.setHTMLContext = function () {
  this.setInitialContext()
  this.langAttributes = [ { namespaceURI: 'http://www.w3.org/XML/1998/namespace', localName: 'lang' },
    { namespaceURI: null, localName: 'lang' }]
  this.inXHTMLMode = false
  this.inHTMLMode = true
}

$rdf.RDFaProcessor.prototype.setXHTMLContext = function () {
  this.setInitialContext()

  this.inXHTMLMode = true
  this.inHTMLMode = false

  this.langAttributes = [ { namespaceURI: 'http://www.w3.org/XML/1998/namespace', localName: 'lang' },
    { namespaceURI: null, localName: 'lang' }]

  // From http://www.w3.org/2011/rdfa-context/xhtml-rdfa-1.1
  this.target.graph.terms['alternate'] = 'http://www.w3.org/1999/xhtml/vocab#alternate'
  this.target.graph.terms['appendix'] = 'http://www.w3.org/1999/xhtml/vocab#appendix'
  this.target.graph.terms['bookmark'] = 'http://www.w3.org/1999/xhtml/vocab#bookmark'
  this.target.graph.terms['cite'] = 'http://www.w3.org/1999/xhtml/vocab#cite'
  this.target.graph.terms['chapter'] = 'http://www.w3.org/1999/xhtml/vocab#chapter'
  this.target.graph.terms['contents'] = 'http://www.w3.org/1999/xhtml/vocab#contents'
  this.target.graph.terms['copyright'] = 'http://www.w3.org/1999/xhtml/vocab#copyright'
  this.target.graph.terms['first'] = 'http://www.w3.org/1999/xhtml/vocab#first'
  this.target.graph.terms['glossary'] = 'http://www.w3.org/1999/xhtml/vocab#glossary'
  this.target.graph.terms['help'] = 'http://www.w3.org/1999/xhtml/vocab#help'
  this.target.graph.terms['icon'] = 'http://www.w3.org/1999/xhtml/vocab#icon'
  this.target.graph.terms['index'] = 'http://www.w3.org/1999/xhtml/vocab#index'
  this.target.graph.terms['last'] = 'http://www.w3.org/1999/xhtml/vocab#last'
  this.target.graph.terms['license'] = 'http://www.w3.org/1999/xhtml/vocab#license'
  this.target.graph.terms['meta'] = 'http://www.w3.org/1999/xhtml/vocab#meta'
  this.target.graph.terms['next'] = 'http://www.w3.org/1999/xhtml/vocab#next'
  this.target.graph.terms['prev'] = 'http://www.w3.org/1999/xhtml/vocab#prev'
  this.target.graph.terms['previous'] = 'http://www.w3.org/1999/xhtml/vocab#previous'
  this.target.graph.terms['section'] = 'http://www.w3.org/1999/xhtml/vocab#section'
  this.target.graph.terms['stylesheet'] = 'http://www.w3.org/1999/xhtml/vocab#stylesheet'
  this.target.graph.terms['subsection'] = 'http://www.w3.org/1999/xhtml/vocab#subsection'
  this.target.graph.terms['start'] = 'http://www.w3.org/1999/xhtml/vocab#start'
  this.target.graph.terms['top'] = 'http://www.w3.org/1999/xhtml/vocab#top'
  this.target.graph.terms['up'] = 'http://www.w3.org/1999/xhtml/vocab#up'
  this.target.graph.terms['p3pv1'] = 'http://www.w3.org/1999/xhtml/vocab#p3pv1'

  // other
  this.target.graph.terms['related'] = 'http://www.w3.org/1999/xhtml/vocab#related'
  this.target.graph.terms['role'] = 'http://www.w3.org/1999/xhtml/vocab#role'
  this.target.graph.terms['transformation'] = 'http://www.w3.org/1999/xhtml/vocab#transformation'
}

$rdf.RDFaProcessor.prototype.init = function () {
}

$rdf.RDFaProcessor.prototype.newSubjectOrigin = function (origin, subject) {
}

$rdf.RDFaProcessor.prototype.addTriple = function (origin, subject, predicate, object) {
  var su, ob, pr, or
  if (typeof subject === 'undefined') {
    su = $rdf.sym(this.options.base)
  } else {
    su = this.toRDFNodeObject(subject)
  }
  pr = this.toRDFNodeObject(predicate)
  ob = this.toRDFNodeObject(object)
  or = $rdf.sym(this.options.base)
  //console.log('Adding { ' + su + ' ' + pr + ' ' + ob + ' ' + or + ' }')
  this.kb.add(su, pr, ob, or)
}

$rdf.RDFaProcessor.prototype.toRDFNodeObject = function(x) {
  if (typeof x === 'undefined') return undefined
  if (typeof x === 'string') {
    if (x.substring(0,2) == "_:") {
      if (typeof this.blankNodes[x.substring(2)] === 'undefined') {
        this.blankNodes[x.substring(2)] = new $rdf.BlankNode(x.substring(2))
      }
      return this.blankNodes[x.substring(2)]
    }
    return $rdf.sym(x)
  }
  switch(x.type) {
    case $rdf.RDFaProcessor.objectURI:
      if (x.value.substring(0,2) == "_:") {
        if (typeof this.blankNodes[x.value.substring(2)] === 'undefined') {
          this.blankNodes[x.value.substring(2)] = new $rdf.BlankNode(x.value.substring(2))
        }
        return this.blankNodes[x.value.substring(2)]
      }
      return $rdf.sym(x.value)
    case $rdf.RDFaProcessor.PlainLiteralURI:
      return new $rdf.Literal(x.value, x.language || '')
    case $rdf.RDFaProcessor.XMLLiteralURI:
    case $rdf.RDFaProcessor.HTMLLiteralURI:
      var string = ''
      Object.keys(x.value).forEach(function(i) {
        string += $rdf.Util.domToString(x.value[i], this.htmlOptions)
      });
      return new $rdf.Literal(string, '', new $rdf.NamedNode(x.type))
    default:
      return new $rdf.Literal(x.value, '', new $rdf.NamedNode(x.type))
  }
}

$rdf.RDFaProcessor.prototype.resolveAndNormalize = function (base, uri) {
  // console.log("Joining " + uri + " to " + base + " making " +  $rdf.uri.join(uri, base))
  return $rdf.uri.join(uri, base); // @@ normalize?
}

$rdf.RDFaProcessor.prototype.parseURI = function (uri) {
  return uri; // We just use strings as URIs, not objects now.
}

$rdf.RDFaProcessor.dateTimeTypes = [
  { pattern: /-?P(?:[0-9]+Y)?(?:[0-9]+M)?(?:[0-9]+D)?(?:T(?:[0-9]+H)?(?:[0-9]+M)?(?:[0-9]+(?:\.[0-9]+)?S)?)?/,
  type: 'http://www.w3.org/2001/XMLSchema#duration' },
  { pattern: /-?(?:[1-9][0-9][0-9][0-9]|0[1-9][0-9][0-9]|00[1-9][0-9]|000[1-9])-[0-9][0-9]-[0-9][0-9]T(?:[0-1][0-9]|2[0-4]):[0-5][0-9]:[0-5][0-9](?:\.[0-9]+)?(?:Z|[+\-][0-9][0-9]:[0-9][0-9])?/,
  type: 'http://www.w3.org/2001/XMLSchema#dateTime' },
  { pattern: /-?(?:[1-9][0-9][0-9][0-9]|0[1-9][0-9][0-9]|00[1-9][0-9]|000[1-9])-[0-9][0-9]-[0-9][0-9](?:Z|[+\-][0-9][0-9]:[0-9][0-9])?/,
  type: 'http://www.w3.org/2001/XMLSchema#date' },
  { pattern: /(?:[0-1][0-9]|2[0-4]):[0-5][0-9]:[0-5][0-9](?:\.[0-9]+)?(?:Z|[+\-][0-9][0-9]:[0-9][0-9])?/,
  type: 'http://www.w3.org/2001/XMLSchema#time' },
  { pattern: /-?(?:[1-9][0-9][0-9][0-9]|0[1-9][0-9][0-9]|00[1-9][0-9]|000[1-9])-[0-9][0-9]/,
  type: 'http://www.w3.org/2001/XMLSchema#gYearMonth' },
  { pattern: /-?[1-9][0-9][0-9][0-9]|0[1-9][0-9][0-9]|00[1-9][0-9]|000[1-9]/,
  type: 'http://www.w3.org/2001/XMLSchema#gYear' }
]

$rdf.RDFaProcessor.deriveDateTimeType = function (value) {
  for (var i = 0; i < $rdf.RDFaProcessor.dateTimeTypes.length; i++) {
    // console.log("Checking "+value+" against "+$rdf.RDFaProcessor.dateTimeTypes[i].type)
    var matched = $rdf.RDFaProcessor.dateTimeTypes[i].pattern.exec(value)
    if (matched && matched[0].length == value.length) {
      // console.log("Matched!")
      return $rdf.RDFaProcessor.dateTimeTypes[i].type
    }
  }
  return null
}

$rdf.RDFaProcessor.prototype.process = function (node, options) {
  /*
  if (!window.console) {
     window.console = { log: function() {} }
  }*/
  var base
  if (node.nodeType == Node.DOCUMENT_NODE) {
    base = node.baseURI
    node = node.documentElement
    node.baseURI = base
    this.setContext(node)
  } else if (node.parentNode.nodeType == Node.DOCUMENT_NODE) {
    this.setContext(node)
  }
  var queue = []

  // Fix for Firefox that includes the hash in the base URI
  var removeHash = function(baseURI) {
    // Fix for undefined baseURI property
    if (!baseURI && options && options.baseURI) {
      return options.baseURI;
    }

    var hash = baseURI.indexOf("#");
    if (hash>=0) {
      baseURI = baseURI.substring(0,hash);
    }
    if (options && options.baseURIMap) {
      baseURI = options.baseURIMap(baseURI);
    }
    return baseURI;
  }

  queue.push({ current: node, context: this.push(null, removeHash(node.baseURI))})
  while (queue.length > 0) {
    var item = queue.shift()
    if (item.parent) {
      // Sequence Step 14: list triple generation
      if (item.context.parent && item.context.parent.listMapping == item.listMapping) {
        // Skip a child context with exactly the same mapping
        continue
      }
      // console.log("Generating lists for "+item.subject+", tag "+item.parent.localName)
      for (var predicate in item.listMapping) {
        var list = item.listMapping[predicate]
        if (list.length == 0) {
          this.addTriple(item.parent, item.subject, predicate, { type: $rdf.RDFaProcessor.objectURI, value: 'http://www.w3.org/1999/02/22-rdf-syntax-ns#nil' })
          continue
        }
        var bnodes = []
        for (var i = 0; i < list.length; i++) {
          bnodes.push(this.newBlankNode())
        // this.newSubject(item.parent,bnodes[i])
        }
        for (var i = 0; i < bnodes.length; i++) {
          this.addTriple(item.parent, bnodes[i], 'http://www.w3.org/1999/02/22-rdf-syntax-ns#first', list[i])
          this.addTriple(item.parent, bnodes[i], 'http://www.w3.org/1999/02/22-rdf-syntax-ns#rest', { type: $rdf.RDFaProcessor.objectURI,  value: (i + 1) < bnodes.length ? bnodes[i + 1] : 'http://www.w3.org/1999/02/22-rdf-syntax-ns#nil' })
        }
        this.addTriple(item.parent, item.subject, predicate, { type: $rdf.RDFaProcessor.objectURI, value: bnodes[0]})
      }
      continue
    }
    var current = item.current
    var context = item.context

    // console.log("Tag: "+current.localName+", listMapping="+JSON.stringify(context.listMapping))

    // Sequence Step 1
    var skip = false
    var newSubject = null
    var currentObjectResource = null
    var typedResource = null
    var prefixes = context.prefixes
    var prefixesCopied = false
    var incomplete = []
    var listMapping = context.listMapping
    var listMappingDifferent = context.parent ? false : true
    var language = context.language
    var vocabulary = context.vocabulary

    // TODO: the "base" element may be used for HTML+RDFa 1.1
    var base = this.parseURI(removeHash(current.baseURI))
    current.item = null

    // Sequence Step 2: set the default vocabulary
    var vocabAtt = current.getAttributeNode('vocab')
    if (vocabAtt) {
      var value = $rdf.RDFaProcessor.trim(vocabAtt.value)
      if (value.length > 0) {
        vocabulary = value
        var baseSubject = base.spec
        // this.newSubject(current,baseSubject)
        this.addTriple(current, baseSubject, 'http://www.w3.org/ns/rdfa#usesVocabulary', { type: $rdf.RDFaProcessor.objectURI,  value: vocabulary})
      } else {
        vocabulary = this.vocabulary
      }
    }

    // Sequence Step 3: IRI mappings
    // handle xmlns attributes
    for (var i = 0; i < current.attributes.length; i++) {
      var att = current.attributes[i]
      // if (att.namespaceURI=="http://www.w3.org/2000/xmlns/") {
      if (att.nodeName.charAt(0) == 'x' && att.nodeName.indexOf('xmlns:') == 0) {
        if (!prefixesCopied) {
          prefixes = this.copyMappings(prefixes)
          prefixesCopied = true
        }
        var prefix = att.nodeName.substring(6)
        // TODO: resolve relative?
        var ref = $rdf.RDFaProcessor.trim(att.value)
        prefixes[prefix] = this.options.base ? $rdf.uri.join(ref, this.options.base) : ref
      }
    }
    // Handle prefix mappings (@prefix)
    var prefixAtt = current.getAttributeNode('prefix')
    if (prefixAtt) {
      if (!prefixesCopied) {
        prefixes = this.copyMappings(prefixes)
        prefixesCopied = true
      }
      this.parsePrefixMappings(prefixAtt.value, prefixes)
    }

    // Sequence Step 4: language
    var xmlLangAtt = null
    for (var i = 0; !xmlLangAtt && i < this.langAttributes.length; i++) {
      xmlLangAtt = current.getAttributeNodeNS(this.langAttributes[i].namespaceURI, this.langAttributes[i].localName)
    }
    if (xmlLangAtt) {
      var value = $rdf.RDFaProcessor.trim(xmlLangAtt.value)
      if (value.length > 0) {
        language = value
      } else {
        language = null
      }
    }

    var relAtt = current.getAttributeNode('rel')
    var revAtt = current.getAttributeNode('rev')
    var typeofAtt = current.getAttributeNode('typeof')
    var propertyAtt = current.getAttributeNode('property')
    var datatypeAtt = current.getAttributeNode('datatype')
    var datetimeAtt = this.inHTMLMode ? current.getAttributeNode('datetime') : null
    var contentAtt = current.getAttributeNode('content')
    var aboutAtt = current.getAttributeNode('about')
    var srcAtt = current.getAttributeNode('src')
    var resourceAtt = current.getAttributeNode('resource')
    var hrefAtt = current.getAttributeNode('href')
    var inlistAtt = current.getAttributeNode('inlist')

    var relAttPredicates = []
    if (relAtt) {
      var values = this.tokenize(relAtt.value)
      for (var i = 0; i < values.length; i++) {
        var predicate = this.parsePredicate(values[i], vocabulary, context.terms, prefixes, base, this.inHTMLMode && propertyAtt != null)
        if (predicate) {
          relAttPredicates.push(predicate)
        }
      }
    }
    var revAttPredicates = []
    if (revAtt) {
      var values = this.tokenize(revAtt.value)
      for (var i = 0; i < values.length; i++) {
        var predicate = this.parsePredicate(values[i], vocabulary, context.terms, prefixes, base, this.inHTMLMode && propertyAtt != null)
        if (predicate) {
          revAttPredicates.push(predicate)
        }
      }
    }

    // Section 3.1, bullet 7
    if (this.inHTMLMode && (relAtt != null || revAtt != null) && propertyAtt != null) {
      if (relAttPredicates.length == 0) {
        relAtt = null
      }
      if (revAttPredicates.length == 0) {
        revAtt = null
      }
    }

    if (relAtt || revAtt) {
      // Sequence Step 6: establish new subject and value
      if (aboutAtt) {
        newSubject = this.parseSafeCURIEOrCURIEOrURI(aboutAtt.value, prefixes, base)
      }
      if (typeofAtt) {
        typedResource = newSubject
      }
      if (!newSubject) {
        if (current.parentNode.nodeType == Node.DOCUMENT_NODE) {
          newSubject = removeHash(current.baseURI)
        } else if (context.parentObject) {
          // TODO: Verify: If the xml:base has been set and the parentObject is the baseURI of the parent, then the subject needs to be the new base URI
          newSubject = removeHash(current.parentNode.baseURI) == context.parentObject ? removeHash(current.baseURI) : context.parentObject
        }
      }
      if (resourceAtt) {
        currentObjectResource = this.parseSafeCURIEOrCURIEOrURI(resourceAtt.value, prefixes, base)
      }

      if (!currentObjectResource) {
        if (hrefAtt) {
          currentObjectResource = this.resolveAndNormalize(base, encodeURI(hrefAtt.value))
        } else if (srcAtt) {
          currentObjectResource = this.resolveAndNormalize(base, encodeURI(srcAtt.value))
        } else if (typeofAtt && !aboutAtt && !(this.inXHTMLMode && (current.localName == 'head' || current.localName == 'body'))) {
          currentObjectResource = this.newBlankNode()
        }
      }
      if (typeofAtt && !aboutAtt && this.inXHTMLMode && (current.localName == 'head' || current.localName == 'body')) {
        typedResource = newSubject
      } else if (typeofAtt && !aboutAtt) {
        typedResource = currentObjectResource
      }

    } else if (propertyAtt && !contentAtt && !datatypeAtt) {
      // Sequence Step 5.1: establish a new subject
      if (aboutAtt) {
        newSubject = this.parseSafeCURIEOrCURIEOrURI(aboutAtt.value, prefixes, base)
        if (typeofAtt) {
          typedResource = newSubject
        }
      }
      if (!newSubject && current.parentNode.nodeType == Node.DOCUMENT_NODE) {
        newSubject = removeHash(current.baseURI)
        if (typeofAtt) {
          typedResource = newSubject
        }
      } else if (!newSubject && context.parentObject) {
        // TODO: Verify: If the xml:base has been set and the parentObject is the baseURI of the parent, then the subject needs to be the new base URI
        newSubject = removeHash(current.parentNode.baseURI) == context.parentObject ? removeHash(current.baseURI) : context.parentObject
      }
      if (typeofAtt && !typedResource) {
        if (resourceAtt) {
          typedResource = this.parseSafeCURIEOrCURIEOrURI(resourceAtt.value, prefixes, base)
        }
        if (!typedResource && hrefAtt) {
          typedResource = this.resolveAndNormalize(base, encodeURI(hrefAtt.value))
        }
        if (!typedResource && srcAtt) {
          typedResource = this.resolveAndNormalize(base, encodeURI(srcAtt.value))
        }
        if (!typedResource && (this.inXHTMLMode || this.inHTMLMode) && (current.localName == 'head' || current.localName == 'body')) {
          typedResource = newSubject
        }
        if (!typedResource) {
          typedResource = this.newBlankNode()
        }
        currentObjectResource = typedResource
      }
    // console.log(current.localName+", newSubject="+newSubject+", typedResource="+typedResource+", currentObjectResource="+currentObjectResource)
    } else {
      // Sequence Step 5.2: establish a new subject
      if (aboutAtt) {
        newSubject = this.parseSafeCURIEOrCURIEOrURI(aboutAtt.value, prefixes, base)
      }
      if (!newSubject && resourceAtt) {
        newSubject = this.parseSafeCURIEOrCURIEOrURI(resourceAtt.value, prefixes, base)
      }
      if (!newSubject && hrefAtt) {
        newSubject = this.resolveAndNormalize(base, encodeURI(hrefAtt.value))
      }
      if (!newSubject && srcAtt) {
        newSubject = this.resolveAndNormalize(base, encodeURI(srcAtt.value))
      }
      if (!newSubject) {
        if (current.parentNode.nodeType == Node.DOCUMENT_NODE) {
          newSubject = removeHash(current.baseURI)
        } else if ((this.inXHTMLMode || this.inHTMLMode) && (current.localName == 'head' || current.localName == 'body')) {
          newSubject = removeHash(current.parentNode.baseURI) == context.parentObject ? removeHash(current.baseURI) : context.parentObject
        } else if (typeofAtt) {
          newSubject = this.newBlankNode()
        } else if (context.parentObject) {
          // TODO: Verify: If the xml:base has been set and the parentObject is the baseURI of the parent, then the subject needs to be the new base URI
          newSubject = removeHash(current.parentNode.baseURI) == context.parentObject ? removeHash(current.baseURI) : context.parentObject
          if (!propertyAtt) {
            skip = true
          }
        }
      }
      if (typeofAtt) {
        typedResource = newSubject
      }
    }

    // console.log(current.tagName+": newSubject="+newSubject+", currentObjectResource="+currentObjectResource+", typedResource="+typedResource+", skip="+skip)

    var rdfaData = null
    if (newSubject) {
      // this.newSubject(current,newSubject)
      if (aboutAtt || resourceAtt || typedResource) {
        var id = newSubject
        if (typeofAtt && !aboutAtt && !resourceAtt && currentObjectResource) {
          id = currentObjectResource
        }
        //console.log("Setting data attribute for "+current.localName+" for subject "+id)
        this.newSubjectOrigin(current, id)
      }
    }

    // Sequence Step 7: generate type triple
    if (typedResource) {
      var values = this.tokenize(typeofAtt.value)
      for (var i = 0; i < values.length; i++) {
        var object = this.parseTermOrCURIEOrAbsURI(values[i], vocabulary, context.terms, prefixes, base)
        if (object) {
          this.addTriple(current, typedResource, $rdf.RDFaProcessor.typeURI, { type: $rdf.RDFaProcessor.objectURI,  value: object})
        }
      }
    }

    // Sequence Step 8: new list mappings if there is a new subject
    // console.log("Step 8: newSubject="+newSubject+", context.parentObject="+context.parentObject)
    if (newSubject && newSubject != context.parentObject) {
      // console.log("Generating new list mapping for "+newSubject)
      listMapping = {}
      listMappingDifferent = true
    }

    // Sequence Step 9: generate object triple
    if (currentObjectResource) {
      if (relAtt && inlistAtt) {
        for (var i = 0; i < relAttPredicates.length; i++) {
          var list = listMapping[relAttPredicates[i]]
          if (!list) {
            list = []
            listMapping[relAttPredicates[i]] = list
          }
          list.push({ type: $rdf.RDFaProcessor.objectURI, value: currentObjectResource })
        }
      } else if (relAtt) {
        for (var i = 0; i < relAttPredicates.length; i++) {
          this.addTriple(current, newSubject, relAttPredicates[i], { type: $rdf.RDFaProcessor.objectURI, value: currentObjectResource})
        }
      }
      if (revAtt) {
        for (var i = 0; i < revAttPredicates.length; i++) {
          this.addTriple(current, currentObjectResource, revAttPredicates[i], { type: $rdf.RDFaProcessor.objectURI, value: newSubject})
        }
      }
    } else {
      // Sequence Step 10: incomplete triples
      if (newSubject && !currentObjectResource && (relAtt || revAtt)) {
        currentObjectResource = this.newBlankNode()
      // alert(current.tagName+": generated blank node, newSubject="+newSubject+" currentObjectResource="+currentObjectResource)
      }
      if (relAtt && inlistAtt) {
        for (var i = 0; i < relAttPredicates.length; i++) {
          var list = listMapping[relAttPredicates[i]]
          if (!list) {
            list = []
            listMapping[predicate] = list
          }
          // console.log("Adding incomplete list for "+predicate)
          incomplete.push({ predicate: relAttPredicates[i], list: list })
        }
      } else if (relAtt) {
        for (var i = 0; i < relAttPredicates.length; i++) {
          incomplete.push({ predicate: relAttPredicates[i], forward: true })
        }
      }
      if (revAtt) {
        for (var i = 0; i < revAttPredicates.length; i++) {
          incomplete.push({ predicate: revAttPredicates[i], forward: false })
        }
      }
    }

    // Step 11: Current property values
    if (propertyAtt) {
      var datatype = null
      var content = null
      if (datatypeAtt) {
        datatype = datatypeAtt.value == '' ? $rdf.RDFaProcessor.PlainLiteralURI : this.parseTermOrCURIEOrAbsURI(datatypeAtt.value, vocabulary, context.terms, prefixes, base)
        if (datetimeAtt && !contentAtt) {
          content = datetimeAtt.value
        } else {
          content = datatype == $rdf.RDFaProcessor.XMLLiteralURI || datatype == $rdf.RDFaProcessor.HTMLLiteralURI ? null : (contentAtt ? contentAtt.value : current.textContent)
        }
      } else if (contentAtt) {
        datatype = $rdf.RDFaProcessor.PlainLiteralURI
        content = contentAtt.value
      } else if (datetimeAtt) {
        content = datetimeAtt.value
        datatype = $rdf.RDFaProcessor.deriveDateTimeType(content)
        if (!datatype) {
          datatype = $rdf.RDFaProcessor.PlainLiteralURI
        }
      } else if (!relAtt && !revAtt) {
        if (resourceAtt) {
          content = this.parseSafeCURIEOrCURIEOrURI(resourceAtt.value, prefixes, base)
        }
        if (!content && hrefAtt) {
          content = this.resolveAndNormalize(base, encodeURI(hrefAtt.value))
        } else if (!content && srcAtt) {
          content = this.resolveAndNormalize(base, encodeURI(srcAtt.value))
        }
        if (content) {
          datatype = $rdf.RDFaProcessor.objectURI
        }
      }
      if (!datatype) {
        if (typeofAtt && !aboutAtt) {
          datatype = $rdf.RDFaProcessor.objectURI
          content = typedResource
        } else {
          content = current.textContent
          if (this.inHTMLMode && current.localName == 'time') {
            datatype = $rdf.RDFaProcessor.deriveDateTimeType(content)
          }
          if (!datatype) {
            datatype = $rdf.RDFaProcessor.PlainLiteralURI
          }
        }
      }
      var values = this.tokenize(propertyAtt.value)
      for (var i = 0; i < values.length; i++) {
        var predicate = this.parsePredicate(values[i], vocabulary, context.terms, prefixes, base)
        if (predicate) {
          if (inlistAtt) {
            var list = listMapping[predicate]
            if (!list) {
              list = []
              listMapping[predicate] = list
            }
            list.push((datatype == $rdf.RDFaProcessor.XMLLiteralURI || datatype == $rdf.RDFaProcessor.HTMLLiteralURI) ? { type: datatype, value: current.childNodes} : { type: datatype ? datatype : $rdf.RDFaProcessor.PlainLiteralURI, value: content, language: language})
          } else {
            if (datatype == $rdf.RDFaProcessor.XMLLiteralURI || datatype == $rdf.RDFaProcessor.HTMLLiteralURI) {
              this.addTriple(current, newSubject, predicate, { type: datatype, value: current.childNodes})
            } else {
              this.addTriple(current, newSubject, predicate, { type: datatype ? datatype : $rdf.RDFaProcessor.PlainLiteralURI, value: content, language: language})
            // console.log(newSubject+" "+predicate+"="+content)
            }
          }
        }
      }
    }

    // Sequence Step 12: complete incomplete triples with new subject
    if (newSubject && !skip) {
      for (var i = 0; i < context.incomplete.length; i++) {
        if (context.incomplete[i].list) {
          // console.log("Adding subject "+newSubject+" to list for "+context.incomplete[i].predicate)
          // TODO: it is unclear what to do here
          context.incomplete[i].list.push({ type: $rdf.RDFaProcessor.objectURI, value: newSubject })
        } else if (context.incomplete[i].forward) {
          // console.log(current.tagName+": completing forward triple "+context.incomplete[i].predicate+" with object="+newSubject)
          this.addTriple(current, context.subject, context.incomplete[i].predicate, { type: $rdf.RDFaProcessor.objectURI, value: newSubject})
        } else {
          // console.log(current.tagName+": completing reverse triple with object="+context.subject)
          this.addTriple(current, newSubject, context.incomplete[i].predicate, { type: $rdf.RDFaProcessor.objectURI, value: context.subject})
        }
      }
    }

    var childContext = null
    var listSubject = newSubject
    if (skip) {
      // TODO: should subject be null?
      childContext = this.push(context, context.subject)
      // TODO: should the entObject be passed along?  If not, then intermediary children will keep properties from being associated with incomplete triples.
      // TODO: Verify: if the current baseURI has changed and the parentObject is the parent's base URI, then the baseURI should change
      childContext.parentObject = removeHash(current.parentNode.baseURI) == context.parentObject ? removeHash(current.baseURI) : context.parentObject
      childContext.incomplete = context.incomplete
      childContext.language = language
      childContext.prefixes = prefixes
      childContext.vocabulary = vocabulary
    } else {
      childContext = this.push(context, newSubject)
      childContext.parentObject = currentObjectResource ? currentObjectResource : (newSubject ? newSubject : context.subject)
      childContext.prefixes = prefixes
      childContext.incomplete = incomplete
      if (currentObjectResource) {
        // console.log("Generating new list mapping for "+currentObjectResource)
        listSubject = currentObjectResource
        listMapping = {}
        listMappingDifferent = true
      }
      childContext.listMapping = listMapping
      childContext.language = language
      childContext.vocabulary = vocabulary
    }
    if (listMappingDifferent) {
      //console.log("Pushing list parent "+current.localName)
      queue.unshift({ parent: current, context: context, subject: listSubject, listMapping: listMapping})
    }
    for (var child = current.lastChild; child; child = child.previousSibling) {
      if (child.nodeType == Node.ELEMENT_NODE) {
        // console.log("Pushing child "+child.localName)
        child.baseURI = current.baseURI
        queue.unshift({ current: child, context: childContext})
      }
    }
  }

  if (this.inHTMLMode) {
    this.copyProperties()
  }

  for (var i = 0; i < this.finishedHandlers.length; i++) {
    this.finishedHandlers[i](node)
  }
}

$rdf.RDFaProcessor.prototype.copyProperties = function () {}

$rdf.RDFaProcessor.prototype.push = function (parent, subject) {
  return {
    parent: parent,
    subject: subject ? subject : (parent ? parent.subject : null),
    parentObject: null,
    incomplete: [],
    listMapping: parent ? parent.listMapping : {},
    language: parent ? parent.language : this.language,
    prefixes: parent ? parent.prefixes : this.target.graph.prefixes,
    terms: parent ? parent.terms : this.target.graph.terms,
    vocabulary: parent ? parent.vocabulary : this.vocabulary
  }
}
// ///////////////

$rdf.parseRDFaDOM = function (dom, kb, base) {
  var p = new $rdf.RDFaProcessor(kb, { 'base': base })
  dom.baseURI = base
  p.process(dom)
}
// /////////////////// Parse a simple SPARL-Update subset syntax for patches.
//
//  This parses
//   WHERE {xxx} DELETE {yyy} INSERT DATA {zzz}
// (not necessarily in that order)
// as though it were the n3
//   <#query> patch:where {xxx}; patch:delete {yyy}; patch:insert {zzz}.

$rdf.sparqlUpdateParser = function(str, kb, base) {
    var i,j,k;
    var keywords = [ 'INSERT', 'DELETE', 'WHERE' ]
    var SQNS = $rdf.Namespace('http://www.w3.org/ns/pim/patch#');
    var p = $rdf.N3Parser(kb, kb, base, base, null, null, "", null);
    var clauses = {};

    var badSyntax = function (uri, lines, str, i, why) {
        return  ("Line " +  ( lines + 1 ) + " of <" + uri + ">: Bad syntax:\n   " +
                why + "\n   at: \"" + str.slice(i, (i + 30))  + "\"" ) ;
    };

    var check = function(next, last, message) {
        if (next < 0) {
            throw badSyntax(p._thisDoc, p.lines, str, j, last, message);
        };
        return next;
    };


    i = 0;
    var query = kb.sym(base+ '#query');  // Invent a URI for the query
    clauses['query'] = query; // A way of accessing it in its N3 model.

    while (true) {
        // console.log("A Now at i = " + i)
        var j = p.skipSpace(str, i);
        if (j < 0) {
            return clauses
        }
        // console.log("B After space at j= " + j)
        if (str[j] === ';') {
            i = p.skipSpace(str, j + 1);
            if ( i < 0) {
                return clauses ; // Allow end in a ;
            }
            j = i;
        }
        var found = false;
        for (k=0;  k< keywords.length; k++) {
            var key = keywords[k];
            if (str.slice(j, j + key.length) === key) {
                // console.log("C got one " + key);
                i = p.skipSpace(str, j+ key.length);
                // console.log("D after space at i= " + i);
                if (i < 0) {
                    throw badSyntax(p._thisDoc, p.lines, str, j+ key.length, "found EOF, needed {...} after "+key);
                };
                if (((key === 'INSERT') || (key === 'DELETE')) && str.slice(i, i+4) === 'DATA') { // Some wanted 'DATA'. Whatever
                    j = p.skipSpace(str, i+4);
                    if (j < 0) {
                        throw badSyntax(p._thisDoc, p.lines, str, i+4, "needed {...} after INSERT DATA "+key);
                    };
                    i = j;
                }
                var res2 = [];
                j = p.node(str, i, res2);
                // console.log("M Now at j= " + j + " i= " + i)

                if (j < 0) {
                    throw badSyntax(p._thisDoc, p.lines, str, i,
                            "bad syntax or EOF in {...} after " + key);
                }
                clauses[key.toLowerCase()] = res2[0];
                // print("res2[0] for "+key+ " is " + res2[0]);  //   @@ debug @@@@@@
                kb.add(query, SQNS(key.toLowerCase()), res2[0]);
                // key is the keyword and res2 has the contents
                found = true;
                i = j;
            }
        };
        if (!found  && str.slice(j, j+7) === '@prefix') {
            var i = p.directive(str, j);
            if (i < 0) {
            throw badSyntax(p._thisDoc, p.lines, str, i,
                    "bad syntax or EOF after @prefix ");
            }
            // console.log("P before dot i= " + i)
            i = p.checkDot(str, i);
            // console.log("Q after dot i= " + i)
            found = true;
        }
        if (!found) {
            // console.log("Bad syntax " + j)
            throw badSyntax(p._thisDoc, p.lines, str, j,
                    "Unknown syntax at start of statememt: '" + str.slice(j).slice(0,20) +"'")
        }

    } // while
    //return clauses


}; // End of sparqlUpdateParser


//////////////// Apply a patch

$rdf.IndexedFormula.prototype.applyPatch = function(patch, target, patchCallback) { // patchCallback(err)
    var targetKB = this;
    var doPatch = function(onDonePatch) {
        // $rdf.log.info("doPatch ...")

        if (patch['delete']) {
            // $rdf.log.info("doPatch delete "+patch['delete'])
            var ds =  patch['delete']
            if (bindings) ds = ds.substitute(bindings);
            ds = ds.statements;
            var bad = [];
            var ds2 = ds.map(function(st){ // Find the actual statemnts in the store
                var sts = targetKB.statementsMatching(st.subject, st.predicate, st.object, target);
                if (sts.length === 0) {
                    // $rdf.log.info("NOT FOUND deletable " + st);
                    bad.push(st);
                    return null;
                } else {
                    // $rdf.log.info("Found deletable " + st);
                    return sts[0]
                }
            });
            if (bad.length) {
                return patchCallback("Couldn't find to delete: " + bad[0])
            }
            ds2.map(function(st){
                targetKB.remove(st);
            });
        };

        if (patch['insert']) {
            // $rdf.log.info("doPatch insert "+patch['insert'])
            var ds =  patch['insert'];
            if (bindings) ds = ds.substitute(bindings);
            ds = ds.statements;
            ds.map(function(st){st.why = target;
                targetKB.add(st.subject, st.predicate, st.object, st.why);
            });
        };
        onDonePatch();
    };

    var bindings = null;
    if (patch.where) {
        // $rdf.log.info("Processing WHERE: " + patch.where + '\n');

        var query = new $rdf.Query('patch');
        query.pat = patch.where;
        query.pat.statements.map(function(st){st.why = target});

        var bindingsFound = [];
        // $rdf.log.info("Processing WHERE - launching query: " + query.pat);

        targetKB.query(query, function onBinding(binding) {
            bindingsFound.push(binding)
        },
        targetKB.fetcher,
        function onDone() {
            if (bindingsFound.length == 0) {
                return patchCallback("No match found to be patched:" + patch.where);
            }
            if (bindingsFound.length > 1) {
                return patchCallback("Patch ambiguous. No patch done.");
            }
            bindings = bindingsFound[0];
            doPatch(patchCallback);
        });
    } else {
        doPatch(patchCallback)
    };
};




// ends
// Matching a formula against another formula
// Assync as well as Synchronously
//
//
// W3C open source licence 2005.
//
// This builds on term.js, match.js (and identity.js?)
// to allow a query of a formula.
//
// Here we introduce for the first time a subclass of term: variable.
//
// SVN ID: $Id: query.js 25116 2008-11-15 16:13:48Z timbl $

//  Variable
//
// Compare with BlankNode.  They are similar, but a variable
// stands for something whose value is to be returned.
// Also, users name variables and want the same name back when stuff is printed

/* jsl:option explicit*/ // Turn on JavaScriptLint variable declaration checking

// The Query object.  Should be very straightforward.
//
// This if for tracking queries the user has in the UI.
//
$rdf.Query = function (name, id) {
  this.pat = new $rdf.IndexedFormula() // The pattern to search for
  this.vars = [] // Used by UI code but not in query.js
  //    this.orderBy = [] // Not used yet
  this.name = name
  this.id = id
}

/**
 * The QuerySource object stores a set of listeners and a set of queries.
 * It keeps the listeners aware of those queries that the source currently
 * contains, and it is then up to the listeners to decide what to do with
 * those queries in terms of displays.
 * Not used 2010-08 -- TimBL
 * @constructor
 * @author jambo
 */
$rdf.QuerySource = function () {
  /**
   * stores all of the queries currently held by this source,
   * indexed by ID number.
   */
  this.queries = []
  /**
   * stores the listeners for a query object.
   * @see TabbedContainer
   */
  this.listeners = []

  /**
   * add a Query object to the query source--It will be given an ID number
   * and a name, if it doesn't already have one. This subsequently adds the
   * query to all of the listeners the QuerySource knows about.
   */
  this.addQuery = function (q) {
    var i
    if (q.name === null || q.name === '') {
      q.name = 'Query #' + (this.queries.length + 1)
    }
    q.id = this.queries.length
    this.queries.push(q)
    for (i = 0; i < this.listeners.length; i++) {
      if (this.listeners[i] !== null) {
        this.listeners[i].addQuery(q)
      }
    }
  }

  /**
   * Remove a Query object from the source.  Tells all listeners to also
   * remove the query.
   */
  this.removeQuery = function (q) {
    var i
    for (i = 0; i < this.listeners.length; i++) {
      if (this.listeners[i] !== null) {
        this.listeners[i].removeQuery(q)
      }
    }
    if (this.queries[q.id] !== null) {
      delete this.queries[q.id]
    }
  }

  /**
   * adds a "Listener" to this QuerySource - that is, an object
   * which is capable of both adding and removing queries.
   * Currently, only the TabbedContainer class is added.
   * also puts all current queries into the listener to be used.
   */
  this.addListener = function (listener) {
    var i
    this.listeners.push(listener)
    for (i = 0; i < this.queries.length; i++) {
      if (this.queries[i] !== null) {
        listener.addQuery(this.queries[i])
      }
    }
  }
  /**
   * removes listener from the array of listeners, if it exists! Also takes
   * all of the queries from this source out of the listener.
   */
  this.removeListener = function (listener) {
    var i
    for (i = 0; i < this.queries.length; i++) {
      if (this.queries[i] !== null) {
        listener.removeQuery(this.queries[i])
      }
    }

    for (i = 0; i < this.listeners.length; i++) {
      if (this.listeners[i] === listener) {
        delete this.listeners[i]
      }
    }
  }
}

$rdf.Variable.prototype.isVar = 1
$rdf.BlankNode.prototype.isVar = 1
$rdf.BlankNode.prototype.isBlank = 1
$rdf.NamedNode.prototype.isVar = 0
$rdf.Literal.prototype.isVar = 0
$rdf.Formula.prototype.isVar = 0
$rdf.Collection.prototype.isVar = 0

/**
 * This function will match a pattern to the current kb
 *
 * The callback function is called whenever a match is found
 * When fetcher is supplied this will be called to satisfy any resource requests
 * currently not in the kb. The fetcher function needs to be defined manualy and
 * should call $rdf.Util.AJAR_handleNewTerm to process the requested resource.
 *
 * @param	myQuery,	a knowledgebase containing a pattern to use as query
 * @param	callback, 	whenever the pattern in myQuery is met this is called with
 * 						the new bindings as parameter
 * @param	fetcher,	whenever a resource needs to be loaded this gets called  IGNORED OBSOLETE
 *                              f.fetecher is used as a Fetcher instance to do this.
 * @param       onDone          callback when
 */
$rdf.IndexedFormula.prototype.query = function (myQuery, callback, fetcher, onDone) {
  var kb = this

  // /////////// Debug strings

  var bindingDebug = function (b) {
    var str = ''
    var v
    for (v in b) {
      if (b.hasOwnProperty(v)) {
        str += '    ' + v + ' -> ' + b[v]
      }
    }
    return str
  }

  var bindingsDebug = function (nbs) {
    var str = 'Bindings: '
    var i
    var n = nbs.length
    for (i = 0; i < n; i++) {
      str += bindingDebug(nbs[i][0]) + ';\n\t'
    }
    return str
  } // bindingsDebug

  // Unification: see also
  //  http://www.w3.org/2000/10/swap/term.py
  // for similar things in python
  //
  // Unification finds all bindings such that when the binding is applied
  // to one term it is equal to the other.
  // Returns: a list of bindings, where a binding is an associative array
  //  mapping variuable to value.

  var unifyTerm = function (self, other, bindings, formula) {
    var actual = bindings[self]
    if (actual === undefined) { // Not mapped
      if (self.isVar) {
        /* if (self.isBlank)  //bnodes are existential variables
        {
                if (self.toString() == other.toString()) return [[ [], null]]
                else return []
        }*/
        var b = []
        b[self] = other
        return [[ b, null ]] // Match
      }
      actual = self
    }
    if (!actual.complexType) {
      if (formula.redirections[actual]) {
        actual = formula.redirections[actual]
      }
      if (formula.redirections[other]) {
        other = formula.redirections[other]
      }
      if (actual.sameTerm(other)) {
        return [[ [], null ]]
      }
      return []
    }
    if (self instanceof Array) {
      if (!(other instanceof Array)) {
        return []
      }
      return unifyContents(self, other, bindings)
    }
    throw new Error('query.js: oops - code not written yet')
  // return undefined;  // for lint - no jslint objects to unreachables
  //    return actual.unifyContents(other, bindings)
  } // unifyTerm

  var unifyContents = function (self, other, bindings, formula) {
    var nbs2
    if (self.length !== other.length) {
      return [] // no way
    }
    if (!self.length) {
      return [[ [], null ]] // Success
    }
    var nbs = unifyTerm(self[0], other[0], bindings, formula)
    if (nbs.length === 0) {
      return nbs
    }
    var res = []
    var i
    var n = nbs.length
    var nb
    var j
    var m
    var v
    var nb2
    var bindings2
    for (i = 0; i < n; i++) { // for each possibility from the first term
      nb = nbs[i][0] // new bindings
      bindings2 = []
      for (v in nb) {
        if (nb.hasOwnProperty(v)) {
          bindings2[v] = nb[v] // copy
        }
      }
      for (v in bindings) {
        if (bindings.hasOwnProperty(v)) {
          bindings2[v] = bindings[v] // copy
        }
      }
      nbs2 = unifyContents(self.slice(1), other.slice(1), bindings2, formula)
      m = nbs2.length
      for (j = 0; j < m; j++) {
        nb2 = nbs2[j][0] // @@@@ no idea whether this is used or right
        for (v in nb) {
          if (nb.hasOwnProperty(v)) {
            nb2[v] = nb[v]
          }
        }
        res.push([nb2, null])
      }
    }
    return res
  } // unifyContents

  //  Matching
  //
  // Matching finds all bindings such that when the binding is applied
  // to one term it is equal to the other term.  We only match formulae.

  /** if x is not in the bindings array, return the var; otherwise, return the bindings **/
  var bind = function (x, binding) {
    var y = binding[x]
    if (y === undefined) {
      return x
    }
    return y
  }

  // When there are OPTIONAL clauses, we must return bindings without them if none of them
  // succeed. However, if any of them do succeed, we should not.  (This is what branchCount()
  // tracked. The problem currently is (2011/7) that when several optionals exist, and they
  // all match, multiple sets of bindings are returned, each with one optional filled in.)

  var union = function (a, b) {
    var c = {}
    var x
    for (x in a) {
      if (a.hasOwnProperty(x)) {
        c[x] = a[x]
      }
    }
    for (x in b) {
      if (b.hasOwnProperty(x)) {
        c[x] = b[x]
      }
    }
    return c
  }

  var OptionalBranchJunction = function (originalCallback, trunkBindings) {
    this.trunkBindings = trunkBindings
    this.originalCallback = originalCallback
    this.branches = []
    // this.results = []; // result[i] is an array of bindings for branch i
    // this.done = {};  // done[i] means all/any results are in for branch i
    // this.count = {}
    return this
  }

  OptionalBranchJunction.prototype.checkAllDone = function () {
    var i
    for (i = 0; i < this.branches.length; i++) {
      if (!this.branches[i].done) {
        return
      }
    }
    $rdf.log.debug('OPTIONAL BIDNINGS ALL DONE:')
    this.doCallBacks(this.branches.length - 1, this.trunkBindings)
  }
  // Recrursively generate the cross product of the bindings
  OptionalBranchJunction.prototype.doCallBacks = function (b, bindings) {
    var j
    if (b < 0) {
      return this.originalCallback(bindings)
    }
    for (j = 0; j < this.branches[b].results.length; j++) {
      this.doCallBacks(b - 1, union(bindings, this.branches[b].results[j]))
    }
  }

  // A mandatory branch is the normal one, where callbacks
  // are made immediately and no junction is needed.
  // Might be useful for onFinsihed callback for query API.
  var MandatoryBranch = function (callback, onDone) {
    this.count = 0
    this.success = false
    this.done = false
    // this.results = []
    this.callback = callback
    this.onDone = onDone
    // this.junction = junction
    // junction.branches.push(this)
    return this
  }

  MandatoryBranch.prototype.reportMatch = function (bindings) {
    // $rdf.log.error("@@@@ query.js 1"); // @@
    this.callback(bindings)
    this.success = true
  }

  MandatoryBranch.prototype.reportDone = function () {
    this.done = true
    $rdf.log.info('Mandatory query branch finished.***')
    if (this.onDone !== undefined) {
      this.onDone()
    }
  }

  // An optional branch hoards its results.
  var OptionalBranch = function (junction) {
    this.count = 0
    this.done = false
    this.results = []
    this.junction = junction
    junction.branches.push(this)
    return this
  }

  OptionalBranch.prototype.reportMatch = function (bindings) {
    this.results.push(bindings)
  }

  OptionalBranch.prototype.reportDone = function () {
    $rdf.log.debug('Optional branch finished - results.length = ' + this.results.length)
    if (this.results.length === 0) { // This is what optional means: if no hits,
      this.results.push({}) // mimic success, but with no bindings
      $rdf.log.debug("Optional branch FAILED - that's OK.")
    }
    this.done = true
    this.junction.checkAllDone()
  }

  /** prepare -- sets the index of the item to the possible matches
      * @param f - formula
      * @param item - an Statement, possibly w/ vars in it
      * @param bindings -
  * @returns true if the query fails -- there are no items that match **/
  var prepare = function (f, item, bindings) {
    var t, terms, termIndex, i, ind
    item.nvars = 0
    item.index = null
    // if (!f.statements) $rdf.log.warn("@@@ prepare: f is "+f)
    //    $rdf.log.debug("Prepare: f has "+ f.statements.length)
    // $rdf.log.debug("Prepare: Kb size "+f.statements.length+" Preparing "+item)

    terms = [item.subject, item.predicate, item.object]
    ind = [f.subjectIndex, f.predicateIndex, f.objectIndex]
    for (i = 0; i < 3; i++) {
      // alert("Prepare "+terms[i]+" "+(terms[i] in bindings))
      if (terms[i].isVar && !(bindings[terms[i]] !== undefined)) {
        item.nvars++
      } else {
        t = bind(terms[i], bindings) // returns the RDF binding if bound, otherwise itself
        // if (terms[i]!=bind(terms[i],bindings) alert("Term: "+terms[i]+"Binding: "+bind(terms[i], bindings))
        if (f.redirections[t.hashString()]) {
          t = f.redirections[t.hashString()] // redirect
        }
        termIndex = ind[i][t.hashString()]

        if (!termIndex) {
          item.index = []
          return false // Query line cannot match
        }
        if ((item.index === null) || (item.index.length > termIndex.length)) {
          item.index = termIndex
        }
      }
    }

    if (item.index === null) { // All 3 are variables?
      item.index = f.statements
    }
    return true
  } // prepare

  /** sorting function -- negative if self is easier **/
  // We always prefer to start with a URI to be able to browse a graph
  // this is why we put off items with more variables till later.
  function easiestQuery (self, other) {
    if (self.nvars !== other.nvars) {
      return self.nvars - other.nvars
    }
    return self.index.length - other.index.length
  }

  var match_index = 0 // index
  /** matches a pattern formula against the knowledge base, e.g. to find matches for table-view
  *
  * @param f - knowledge base formula
  * @param g - pattern formula (may have vars)
  * @param bindingsSoFar  - bindings accumulated in matching to date
  * @param level - spaces to indent stuff also lets you know what level of recursion you're at
  * @param fetcher - function (term, requestedBy) - myFetcher / AJAR_handleNewTerm / the sort
  * @param localCallback - function(bindings, pattern, branch) called on sucess
  * @returns nothing
  *
  * Will fetch linked data from the web iff the knowledge base an associated source fetcher (f.fetcher)
  ***/
  var match = function (f, g, bindingsSoFar, level, fetcher, localCallback, branch) {
    $rdf.log.debug('Match begins, Branch count now: ' + branch.count + ' for ' + branch.pattern_debug)
    var sf = f.fetcher ? f.fetcher : null
    // $rdf.log.debug("match: f has "+f.statements.length+", g has "+g.statements.length)
    var pattern = g.statements
    if (pattern.length === 0) { // when it's satisfied all the pattern triples
      $rdf.log.debug('FOUND MATCH WITH BINDINGS:' + bindingDebug(bindingsSoFar))
      if (g.optional.length === 0) {
        branch.reportMatch(bindingsSoFar)
      } else {
        $rdf.log.debug('OPTIONAL: ' + g.optional)
        var junction = new OptionalBranchJunction(callback, bindingsSoFar) // @@ won't work with nested optionals? nest callbacks
        var br = []
        var b
        for (b = 0; b < g.optional.length; b++) {
          br[b] = new OptionalBranch(junction) // Allocate branches to prevent premature ending
          br[b].pattern_debug = g.optional[b] // for diagnotics only
        }
        for (b = 0; b < g.optional.length; b++) {
          br[b].count = br[b].count + 1 // Count how many matches we have yet to complete
          match(f, g.optional[b], bindingsSoFar, '', fetcher, callback, br[b])
        }
      }
      branch.count--
      $rdf.log.debug('Match ends -- success , Branch count now: ' + branch.count + ' for ' + branch.pattern_debug)
      return // Success
    }

    var item
    var i
    var n = pattern.length
    // $rdf.log.debug(level + "Match "+n+" left, bs so far:"+bindingDebug(bindingsSoFar))

    // Follow links from variables in query
    if (sf) { // Fetcher is used to fetch URIs, function first term is a URI term, second is the requester
      var id = 'match' + match_index++
      var fetchResource = function (requestedTerm, id) {
        var docuri = requestedTerm.uri.split('#')[0]
        sf.nowOrWhenFetched(docuri, undefined, function (err, body, xhr) {
          if (err) {
            console.log('Error following link to <' + requestedTerm.uri + '> in query: ' + body)
          }
          match(f, g, bindingsSoFar, level, fetcher, // match not match2 to look up any others necessary.
            localCallback, branch)
        })
      /*
      if( sf ) {
          sf.addCallback('done', function(uri) {
              if ((kb.canon(kb.sym(uri)).uri !== path) && (uri !== kb.canon(kb.sym(path)))) {
                  return true
              }
              return false
          })
      }
      fetcher(requestedTerm, id)
      */
      }
      for (i = 0; i < n; i++) {
        item = pattern[i] // for each of the triples in the query
        if (bindingsSoFar[item.subject] !== undefined &&
            bindingsSoFar[item.subject].uri && sf &&
            sf.getState($rdf.Util.uri.docpart(bindingsSoFar[item.subject].uri)) === 'unrequested') {
          // fetch the subject info and return to id
          fetchResource(bindingsSoFar[item.subject], id)
          return // only look up one per line this time, but we will come back again though match
        }
        if (bindingsSoFar[item.object] !== undefined &&
            bindingsSoFar[item.object].uri && sf &&
            sf.getState($rdf.Util.uri.docpart(bindingsSoFar[item.object].uri)) === 'unrequested') {
          fetchResource(bindingsSoFar[item.object], id)
          return
        }
      }
    } // if sf
    match2(f, g, bindingsSoFar, level, fetcher, localCallback, branch)
    return
  } // match

  var constraintsSatisfied = function (bindings, constraints) {
    var res = true
    var x
    var test
    for (x in bindings) {
      if (bindings.hasOwnProperty(x)) {
        if (constraints[x]) {
          test = constraints[x].test
          if (test && !test(bindings[x])) {
            res = false
          }
        }
      }
    }
    return res
  }

  /** match2 -- stuff after the fetch **/
  var match2 = function (f, g, bindingsSoFar, level, fetcher, callback, branch) { // post fetch
    var pattern = g.statements
    var n = pattern.length
    var i
    var k
    var nk
    var v
    var bindings2
    var newBindings1
    var item
    for (i = 0; i < n; i++) { // For each statement left in the query, run prepare
      item = pattern[i]
      $rdf.log.info('match2: item=' + item + ', bindingsSoFar=' + bindingDebug(bindingsSoFar))
      prepare(f, item, bindingsSoFar)
    }
    pattern.sort(easiestQuery)
    item = pattern[0]
    // $rdf.log.debug("Sorted pattern:\n"+pattern)
    var rest = f.formula()
    rest.optional = g.optional
    rest.constraints = g.constraints
    rest.statements = pattern.slice(1) // No indexes: we will not query g.
    $rdf.log.debug(level + 'match2 searching ' + item.index.length + ' for ' + item +
      '; bindings so far=' + bindingDebug(bindingsSoFar))
    // var results = []
    var c
    var nc = item.index.length
    var nbs1
    var st
    var onward = 0
    // var x
    for (c = 0; c < nc; c++) { // For each candidate statement
      st = item.index[c] // for each statement in the item's index, spawn a new match with that binding
      nbs1 = unifyContents(
        [item.subject, item.predicate, item.object],
        [st.subject, st.predicate, st.object], bindingsSoFar, f)
      $rdf.log.info(level + ' From first: ' + nbs1.length + ': ' + bindingsDebug(nbs1))
      nk = nbs1.length
      // branch.count += nk
      // $rdf.log.debug("Branch count bumped "+nk+" to: "+branch.count)
      for (k = 0; k < nk; k++) { // For each way that statement binds
        bindings2 = []
        newBindings1 = nbs1[k][0]
        if (!constraintsSatisfied(newBindings1, g.constraints)) {
          // branch.count--
          $rdf.log.debug('Branch count CS: ' + branch.count)
        } else {
          for (v in newBindings1) {
            if (newBindings1.hasOwnProperty(v)) {
              bindings2[v] = newBindings1[v] // copy
            }
          }
          for (v in bindingsSoFar) {
            if (bindingsSoFar.hasOwnProperty(v)) {
              bindings2[v] = bindingsSoFar[v] // copy
            }
          }

          branch.count++ // Count how many matches we have yet to complete
          onward++
          match(f, rest, bindings2, level + '  ', fetcher, callback, branch) // call match
        }
      }
    }
    branch.count--
    if (onward === 0) {
      $rdf.log.debug('Match2 fails completely on ' + item)
    }
    $rdf.log.debug('Match2 ends, Branch count: ' + branch.count + ' for ' + branch.pattern_debug)
    if (branch.count === 0) {
      $rdf.log.debug('Branch finished.')
      branch.reportDone()
    }
  } // match2

  // ////////////////////////// Body of query()  ///////////////////////
  /*
  if(!fetcher) {
      fetcher=function (x, requestedBy) {
          if (x === null) {
              return
          }
          $rdf.Util.AJAR_handleNewTerm(kb, x, requestedBy)
      }
  }
  */
  // prepare, oncallback: match1
  // match1: fetcher, oncallback: match2
  // match2, oncallback: populatetable
  //    $rdf.log.debug("Query F length"+this.statements.length+" G="+myQuery)
  var f = this
  $rdf.log.debug('Query on ' + this.statements.length)

  // kb.remoteQuery(myQuery,'http://jena.hpl.hp.com:3040/backstage',callback)
  // return

  var trunck = new MandatoryBranch(callback, onDone)
  trunck.count++ // count one branch to complete at the moment
  setTimeout(function () {
    match(f, myQuery.pat, myQuery.pat.initBindings, '', fetcher, callback,
      trunck /* branch */)
  }, 0)

  return // returns nothing; callback does the work
} // query

// ENDS
// Converting between SPARQL queries and the $rdf query API
/*

function SQuery () {
  this.terms = []
  return this
}

STerm.prototype.toString = STerm.val
SQuery.prototype.add = function (str) {this.terms.push()}*/

$rdf.queryToSPARQL = function (query) {
  var indent = 0
  function getSelect (query) {
    var str = addIndent() + 'SELECT '
    for (var i = 0; i < query.vars.length; i++) {
      str += query.vars[i] + ' '
    }
    str += '\n'
    return str
  }

  function getPattern (pat) {
    var str = ''
    var st = pat.statements
    for (var x in st) {
      $rdf.log.debug('Found statement: ' + st)
      str += addIndent() + st[x] + '\n'
    }
    return str
  }

  function getConstraints (pat) {
    var str = ''
    for (var v in pat.constraints) {
      var foo = pat.constraints[v]
      str += addIndent() + 'FILTER ( ' + foo.describe(v) + ' ) ' + '\n'
    }
    return str
  }

  function getOptionals (pat) {
    var str = ''
    for (var x = 0; x < pat.optional.length; x++) {
      // alert(pat.optional.termType)
      $rdf.log.debug('Found optional query')
      str += addIndent() + 'OPTIONAL { ' + '\n'
      indent++
      str += getPattern(pat.optional[x])
      str += getConstraints(pat.optional[x])
      str += getOptionals(pat.optional[x])
      indent--
      str += addIndent() + '}' + '\n'
    }
    return str
  }

  function getWhere (pat) {
    var str = addIndent() + 'WHERE \n' + '{ \n'
    indent++
    str += getPattern(pat)
    str += getConstraints(pat)
    str += getOptionals(pat)
    indent--
    str += '}'
    return str
  }

  function addIndent () {
    var str = ''
    for (var i = 0; i < indent; i++) {
      str += '    '
    }
    return str
  }

  function getSPARQL (query) {
    return getSelect(query) + getWhere(query.pat)
  }

  return getSPARQL(query)
}

/**
 * @SPARQL: SPARQL text that is converted to a query object which is returned.
 * @testMode: testing flag. Prevents loading of sources.
 */

$rdf.SPARQLToQuery = function (SPARQL, testMode, kb) {
  // AJAR_ClearTable()
  var variableHash = []
  function makeVar (name) {
    if (variableHash[name]) {
      return variableHash[name]
    }
    var newVar = kb.variable(name)
    variableHash[name] = newVar
    return newVar
  }

  // term type functions
  function isRealText (term) {
    return (typeof term === 'string' && term.match(/[^ \n\t]/))
  }
  function isVar (term) {
    return (typeof term === 'string' && term.match(/^[\?\$]/))
  }
  function fixSymbolBrackets (term) {
    if (typeof term === 'string') {
      return term.replace(/^&lt;/, '<').replace(/&gt;$/, '>')
    } else {
      return term
    }
  }
  function isSymbol (term) {
    return (typeof term === 'string' && term.match(/^<[^>]*>$/))
  }
  function isBnode (term) {
    return (typeof term === 'string' && (term.match(/^_:/) || term.match(/^$/)))
  }
  function isPrefix (term) {
    return (typeof term === 'string' && term.match(/:$/))
  }
  function isPrefixedSymbol (term) {
    return (typeof term === 'string' && term.match(/^:|^[^_][^:]*:/))
  }
  function getPrefix (term) {
    var a = term.split(':')
    return a[0]
  }
  function getSuffix (term) {
    var a = term.split(':')
    return a[1]
  }
  function removeBrackets (term) {
    if (isSymbol(term)) {
      return term.slice(1, term.length - 1)
    } else {
      return term
    }
  }
  // takes a string and returns an array of strings and Literals in the place of literals
  function parseLiterals (str) {
    // var sin = (str.indexOf(/[ \n]\'/)==-1)?null:str.indexOf(/[ \n]\'/), doub = (str.indexOf(/[ \n]\"/)==-1)?null:str.indexOf(/[ \n]\"/)
    var sin = (str.indexOf("'") === -1)
      ? null
      : str.indexOf("'")
    var doub = (str.indexOf('"') === -1)
      ? null
      : str.indexOf('"')
    // alert("S: "+sin+" D: "+doub)
    if (!sin && !doub) {
      var a = new Array(1)
      a[0] = str
      return a
    }
    var res = new Array(2)
    var br
    var ind
    if (!sin || (doub && doub < sin)) {
      br = '"'
      ind = doub
    } else if (!doub || (sin && sin < doub)) {
      br = "'"
      ind = sin
    } else {
      $rdf.log.error('SQARQL QUERY OOPS!')
      return res
    }
    res[0] = str.slice(0, ind)
    var end = str.slice(ind + 1).indexOf(br)
    if (end === -1) {
      $rdf.log.error('SPARQL parsing error: no matching parentheses in literal ' + str)
      return str
    }
    // alert(str.slice(end + ind + 2).match(/^\^\^/))
    var end2
    if (str.slice(end + ind + 2).match(/^\^\^/)) {
      end2 = str.slice(end + ind + 2).indexOf(' ')
      // alert(end2)
      res[1] = kb.literal(
        str.slice(ind + 1, ind + 1 + end),
        '',
        kb.sym(removeBrackets(
          str.slice(ind + 4 + end, ind + 2 + end + end2))
        )
      )
      // alert(res[1].datatype.uri)
      res = res.concat(parseLiterals(str.slice(end + ind + 3 + end2)))
    } else if (str.slice(end + ind + 2).match(/^@/)) {
      end2 = str.slice(end + ind + 2).indexOf(' ')
      // alert(end2)
      res[1] = kb.literal(
        str.slice(ind + 1, ind + 1 + end),
        str.slice(ind + 3 + end, ind + 2 + end + end2), null
      )
      // alert(res[1].datatype.uri)
      res = res.concat(
        parseLiterals(str.slice(end + ind + 2 + end2))
      )
    } else {
      res[1] = kb.literal(str.slice(ind + 1, ind + 1 + end), '', null)
      $rdf.log.info('Literal found: ' + res[1])
      res = res.concat(parseLiterals(str.slice(end + ind + 2))) // finds any other literals
    }
    return res
  }

  function spaceDelimit (str) {
    str = str.replace(/\(/g, ' ( ')
      .replace(/\)/g, ' ) ')
      .replace(/</g, ' <')
      .replace(/>/g, '> ')
      .replace(/{/g, ' { ')
      .replace(/}/g, ' } ')
      .replace(/[\t\n\r]/g, ' ')
      .replace(/; /g, ' ; ')
      .replace(/\. /g, ' . ')
      .replace(/, /g, ' , ')
    $rdf.log.info('New str into spaceDelimit: \n' + str)
    var res = []
    var br = str.split(' ')
    for (var x in br) {
      if (isRealText(br[x])) {
        res = res.concat(br[x])
      }
    }
    return res
  }

  function replaceKeywords (input) {
    var strarr = input
    for (var x = 0; x < strarr.length; x++) {
      if (strarr[x] === 'a') {
        strarr[x] = '<http://www.w3.org/1999/02/22-rdf-syntax-ns#type>'
      }
      if (strarr[x] === 'is' && strarr[x + 2] === 'of') {
        strarr.splice(x, 1)
        strarr.splice(x + 1, 1)
        var s = strarr[x - 1]
        strarr[x - 1] = strarr[x + 1]
        strarr[x + 1] = s
      }
    }
    return strarr
  }

  function toTerms (input) {
    var res = []
    for (var x = 0; x < input.length; x++) {
      if (typeof input[x] !== 'string') {
        res[x] = input[x]
        continue
      }
      input[x] = fixSymbolBrackets(input[x])
      if (isVar(input[x])) {
        res[x] = makeVar(input[x].slice(1))
      } else if (isBnode(input[x])) {
        $rdf.log.info(input[x] + ' was identified as a bnode.')
        res[x] = kb.bnode()
      } else if (isSymbol(input[x])) {
        $rdf.log.info(input[x] + ' was identified as a symbol.')
        res[x] = kb.sym(removeBrackets(input[x]))
      } else if (isPrefixedSymbol(input[x])) {
        $rdf.log.info(input[x] + ' was identified as a prefixed symbol')
        if (prefixes[getPrefix(input[x])]) {
          res[x] = kb.sym(input[x] = prefixes[getPrefix(input[x])] +
            getSuffix(input[x]))
        } else {
          $rdf.log.error('SPARQL error: ' + input[x] + ' with prefix ' +
            getPrefix(input[x]) + ' does not have a correct prefix entry.')
          res[x] = input[x]
        }
      } else {
        res[x] = input[x]
      }
    }
    return res
  }

  function tokenize (str) {
    var token1 = parseLiterals(str)
    var token2 = []
    for (var x in token1) {
      if (typeof token1[x] === 'string') {
        token2 = token2.concat(spaceDelimit(token1[x]))
      } else {
        token2 = token2.concat(token1[x])
      }
    }
    token2 = replaceKeywords(token2)
    $rdf.log.info('SPARQL Tokens: ' + token2)
    return token2
  }

  // CASE-INSENSITIVE
  function arrayIndexOf (str, arr) {
    for (var i = 0; i < arr.length; i++) {
      if (typeof arr[i] !== 'string') {
        continue
      }
      if (arr[i].toLowerCase() === str.toLowerCase()) {
        return i
      }
    }
    // $rdf.log.warn("No instance of "+str+" in array "+arr)
    return null
  }

  // CASE-INSENSITIVE
  function arrayIndicesOf (str, arr) {
    var ind = []
    for (var i = 0; i < arr.length; i++) {
      if (typeof arr[i] !== 'string') {
        continue
      }
      if (arr[i].toLowerCase() === str.toLowerCase()) {
        ind.push(i)
      }
    }
    return ind
  }

  function setVars (input, query) {
    $rdf.log.info('SPARQL vars: ' + input)
    for (var x in input) {
      if (isVar(input[x])) {
        $rdf.log.info('Added ' + input[x] + ' to query variables from SPARQL')
        var v = makeVar(input[x].slice(1))
        query.vars.push(v)
        v.label = input[x].slice(1)
      } else {
        $rdf.log.warn('Incorrect SPARQL variable in SELECT: ' + input[x])
      }
    }
  }

  function getPrefixDeclarations (input) {
    var prefInd = arrayIndicesOf('PREFIX', input)
    var res = []
    for (var i in prefInd) {
      var a = input[prefInd[i] + 1]
      var b = input[prefInd[i] + 2]
      if (!isPrefix(a)) {
        $rdf.log.error('Invalid SPARQL prefix: ' + a)
      } else if (!isSymbol(b)) {
        $rdf.log.error('Invalid SPARQL symbol: ' + b)
      } else {
        $rdf.log.info('Prefix found: ' + a + ' -> ' + b)
        var pref = getPrefix(a)
        var symbol = removeBrackets(b)
        res[pref] = symbol
      }
    }
    return res
  }

  function getMatchingBracket (arr, open, close) {
    $rdf.log.info('Looking for a close bracket of type ' + close + ' in ' + arr)
    var index = 0
    for (var i = 0; i < arr.length; i++) {
      if (arr[i] === open) {
        index++
      }
      if (arr[i] === close) {
        index--
      }
      if (index < 0) {
        return i
      }
    }
    $rdf.log.error('Statement had no close parenthesis in SPARQL query')
    return 0
  }

  function constraintGreaterThan (value) {
    this.describe = function (varstr) {
      return varstr + ' > ' + value.toNT()
    }
    this.test = function (term) {
      if (term.value.match(/[0-9]+(\.[0-9]+)?([eE][+-]?[0-9]+)?/)) {
        return (parseFloat(term.value) > parseFloat(value))
      } else {
        return (term.toNT() > value.toNT())
      }
    }
    return this
  }

  function constraintLessThan (value) { // this is not the recommended usage. Should only work on literal, numeric, dateTime
    this.describe = function (varstr) {
      return varstr + ' < ' + value.toNT()
    }
    this.test = function (term) {
      // this.describe = function (varstr) { return varstr + " < "+value }
      if (term.value.match(/[0-9]+(\.[0-9]+)?([eE][+-]?[0-9]+)?/)) {
        return (parseFloat(term.value) < parseFloat(value))
      } else {
        return (term.toNT() < value.toNT())
      }
    }
    return this
  }
  // This should only work on literals but doesn't.
  function constraintEqualTo (value) {
    this.describe = function (varstr) {
      return varstr + ' = ' + value.toNT()
    }
    this.test = function (term) {
      return value.sameTerm(term)
    }
    return this
  }

  // value must be a literal
  function constraintRegexp (value) {
    this.describe = function (varstr) {
      return "REGEXP( '" + value + "' , " + varstr + ' )'
    }
    this.test = function (term) {
      var str = value
      // str = str.replace(/^//,"").replace(//$/,"")
      var rg = new RegExp(str)
      if (term.value) {
        return rg.test(term.value)
      } else {
        return false
      }
    }
  }

  function setConstraint (input, pat) {
    if (input.length === 3 && input[0].termType === 'variable' &&
      (input[2].termType === 'symbol' || input[2].termType === 'literal')) {
      if (input[1] === '=') {
        $rdf.log.debug('Constraint added: ' + input)
        pat.constraints[input[0]] = new constraintEqualTo(input[2])
      } else if (input[1] === '>') {
        $rdf.log.debug('Constraint added: ' + input)
        pat.constraints[input[0]] = new constraintGreaterThan(input[2])
      } else if (input[1] === '<') {
        $rdf.log.debug('Constraint added: ' + input)
        pat.constraints[input[0]] = new constraintLessThan(input[2])
      } else {
        $rdf.log.warn("I don't know how to handle the constraint: " + input)
      }
    } else if (input.length === 6 && typeof input[0] === 'string' &&
      input[0].toLowerCase() === 'regexp' &&
      input[1] === '(' && input[5] === ')' && input[3] === ',' &&
      input[4].termType === 'variable' && input[2].termType === 'literal') {
      $rdf.log.debug('Constraint added: ' + input)
      pat.constraints[input[4]] = new constraintRegexp(input[2].value)
    }
  // $rdf.log.warn("I don't know how to handle the constraint: "+input)
  // alert("length: "+input.length+" input 0 type: "+input[0].termType+" input 1: "+input[1]+" input[2] type: "+input[2].termType)
  }

  function setOptional (terms, pat) {
    $rdf.log.debug('Optional query: ' + terms + ' not yet implemented.')
    var opt = kb.formula()
    setWhere(terms, opt)
    pat.optional.push(opt)
  }

  function setWhere (input, pat) {
    var terms = toTerms(input)
    var end
    $rdf.log.debug('WHERE: ' + terms)
    var opt
    // var opt = arrayIndicesOf("OPTIONAL",terms)
    while (arrayIndexOf('OPTIONAL', terms)) {
      opt = arrayIndexOf('OPTIONAL', terms)
      $rdf.log.debug('OPT: ' + opt + ' ' + terms[opt] + ' in ' + terms)
      if (terms[opt + 1] !== '{') {
        $rdf.log.warn('Bad optional opening bracket in word ' + opt)
      }
      end = getMatchingBracket(terms.slice(opt + 2), '{', '}')
      if (end === -1) {
        $rdf.log.error('No matching bracket in word ' + opt)
      } else {
        setOptional(terms.slice(opt + 2, opt + 2 + end), pat)
        // alert(pat.statements[0].toNT())
        opt = arrayIndexOf('OPTIONAL', terms)
        end = getMatchingBracket(terms.slice(opt + 2), '{', '}')
        terms.splice(opt, end + 3)
      }
    }
    $rdf.log.debug('WHERE after optionals: ' + terms)
    while (arrayIndexOf('FILTER', terms)) {
      var filt = arrayIndexOf('FILTER', terms)
      if (terms[filt + 1] !== '(') {
        $rdf.log.warn('Bad filter opening bracket in word ' + filt)
      }
      end = getMatchingBracket(terms.slice(filt + 2), '(', ')')
      if (end === -1) {
        $rdf.log.error('No matching bracket in word ' + filt)
      } else {
        setConstraint(terms.slice(filt + 2, filt + 2 + end), pat)
        filt = arrayIndexOf('FILTER', terms)
        end = getMatchingBracket(terms.slice(filt + 2), '(', ')')
        terms.splice(filt, end + 3)
      }
    }
    $rdf.log.debug('WHERE after filters and optionals: ' + terms)
    extractStatements(terms, pat)
  }

  function extractStatements (terms, formula) {
    var arrayZero = new Array(1)
    arrayZero[0] = -1 // this is just to add the beginning of the where to the periods index.
    var per = arrayZero.concat(arrayIndicesOf('.', terms))
    var stat = []
    for (var x = 0; x < per.length - 1; x++) {
      stat[x] = terms.slice(per[x] + 1, per[x + 1])
    }
    // Now it's in an array of statements
    for (x in stat) { // THIS MUST BE CHANGED FOR COMMA, SEMICOLON
      $rdf.log.info('s+p+o ' + x + ' = ' + stat[x])
      var subj = stat[x][0]
      stat[x].splice(0, 1)
      var sem = arrayZero.concat(arrayIndicesOf(';', stat[x]))
      sem.push(stat[x].length)
      var stat2 = []
      for (var y = 0; y < sem.length - 1; y++) {
        stat2[y] = stat[x].slice(sem[y] + 1, sem[y + 1])
      }
      for (x in stat2) {
        $rdf.log.info('p+o ' + x + ' = ' + stat[x])
        var pred = stat2[x][0]
        stat2[x].splice(0, 1)
        var com = arrayZero.concat(arrayIndicesOf(',', stat2[x]))
        com.push(stat2[x].length)
        var stat3 = []
        for (y = 0; y < com.length - 1; y++) {
          stat3[y] = stat2[x].slice(com[y] + 1, com[y + 1])
        }
        for (x in stat3) {
          var obj = stat3[x][0]
          $rdf.log.info('Subj=' + subj + ' Pred=' + pred + ' Obj=' + obj)
          formula.add(subj, pred, obj)
        }
      }
    }
  }

  // *******************************THE ACTUAL CODE***************************//
  $rdf.log.info('SPARQL input: \n' + SPARQL)
  var q = new $rdf.Query()
  var sp = tokenize(SPARQL) // first tokenize everything
  var prefixes = getPrefixDeclarations(sp)
  if (!prefixes.rdf) {
    prefixes.rdf = 'http://www.w3.org/1999/02/22-rdf-syntax-ns#'
  }
  if (!prefixes.rdfs) {
    prefixes.rdfs = 'http://www.w3.org/2000/01/rdf-schema#'
  }
  var selectLoc = arrayIndexOf('SELECT', sp)
  var whereLoc = arrayIndexOf('WHERE', sp)
  if (selectLoc < 0 || whereLoc < 0 || selectLoc > whereLoc) {
    $rdf.log.error('Invalid or nonexistent SELECT and WHERE tags in SPARQL query')
    return false
  }
  setVars(sp.slice(selectLoc + 1, whereLoc), q)

  setWhere(sp.slice(whereLoc + 2, sp.length - 1), q.pat)

  if (testMode) {
    return q
  }

  for (var x in q.pat.statements) {
    var st = q.pat.statements[x]
    if (st.subject.termType === 'symbol') {
      /* && sf.isPending(st.subject.uri) */ // This doesn't work.
      // sf.requestURI(st.subject.uri,"sparql:"+st.subject) Kenny: I remove these two
      if ($rdf.fetcher) {
        $rdf.fetcher.lookUpThing(st.subject, 'sparql:' + st.subject)
      }
    }
    if (st.object.termType === 'symbol') {
      /* && sf.isPending(st.object.uri) */
      // sf.requestURI(st.object.uri,"sparql:"+st.object)
      if ($rdf.fetcher) {
        $rdf.fetcher.lookUpThing(st.object, 'sparql:' + st.object)
      }
    }
  }
  // alert(q.pat)
  return q
// checkVars()
// *******************************************************************//
}

$rdf.SPARQLResultsInterpreter = function (xml, callback, doneCallback) {
  function isVar (term) {
    return (typeof term === 'string' && term.match(/^[\?\$]/))
  }
  function fixSymbolBrackets (term) {
    if (typeof term === 'string') {
      return term.replace(/^&lt;/, '<').replace(/&gt;$/, '>')
    } else {
      return term
    }
  }
  function isSymbol (term) {
    return (typeof term === 'string' && term.match(/^<[^>]*>$/))
  }
  function isBnode (term) {
    return (typeof term === 'string' &&
    (term.match(/^_:/) || term.match(/^$/)))
  }
  function isPrefix (term) {
    return (typeof term === 'string' && term.match(/:$/))
  }
  function isPrefixedSymbol (term) {
    return (typeof term === 'string' && term.match(/^:|^[^_][^:]*:/))
  }
  function getPrefix (term) {
    var a = term.split(':')
    return a[0]
  }
  function getSuffix (term) {
    var a = term.split(':')
    return a[1]
  }
  function removeBrackets (term) {
    if (isSymbol(term)) {
      return term.slice(1, term.length - 1)
    } else {
      return term
    }
  }
  function parsePrefix (attribute) {
    if (!attribute.name.match(/^xmlns/)) {
      return false
    }
    var pref = attribute.name.replace(/^xmlns/, '')
      .replace(/^:/, '').replace(/ /g, '')
    prefixes[pref] = attribute.value
    $rdf.log.info('Prefix: ' + pref + '\nValue: ' + attribute.value)
  }
  function handleP (str) { // reconstructs prefixed URIs
    var pref
    var suf
    if (isPrefixedSymbol(str)) {
      pref = getPrefix(str)
      suf = getSuffix(str)
    } else {
      pref = ''
      suf = str
    }
    if (prefixes[pref]) {
      return prefixes[pref] + suf
    } else {
      $rdf.log.error('Incorrect SPARQL results - bad prefix')
    }
  }
  function xmlMakeTerm (node) {
    // alert("xml Node name: "+node.nodeName+"\nxml Child value: "+node.childNodes[0].nodeValue)
    var val = node.childNodes[0]
    for (var x = 0; x < node.childNodes.length; x++) {
      if (node.childNodes[x].nodeType === 3) {
        val = node.childNodes[x]
        break
      }
    }
    if (handleP(node.nodeName) === spns + 'uri') {
      return kb.sym(val.nodeValue)
    } else if (handleP(node.nodeName) === spns + 'literal') {
      return kb.literal(val.nodeValue)
    } else if (handleP(node.nodeName) === spns + 'unbound') {
      return 'unbound'
    } else {
      $rdf.log.warn("Don't know how to handle xml binding term " + node)
    }
    return false
  }
  function handleResult (result) {
    var resultBindings = []
    var bound = false
    for (var x = 0; x < result.childNodes.length; x++) {
      // alert(result[x].nodeName)
      if (result.childNodes[x].nodeType !== 1) {
        continue
      }
      if (handleP(result.childNodes[x].nodeName) !== spns + 'binding') {
        $rdf.log.warn('Bad binding node inside result')
        continue
      }
      var bind = result.childNodes[x]
      var bindVar = makeVar(bind.getAttribute('name'))
      var binding = null
      for (var y = 0; y < bind.childNodes.length; y++) {
        if (bind.childNodes[y].nodeType === 1) {
          binding = xmlMakeTerm(bind.childNodes[y])
          break
        }
      }
      if (!binding) {
        $rdf.log.warn('Bad binding')
        return false
      }
      $rdf.log.info('var: ' + bindVar + ' binding: ' + binding)
      bound = true
      if (binding !== 'unbound') {
        resultBindings[bindVar] = binding
      }
    }
    // alert(callback)
    if (bound && callback) {
      setTimeout(function () {
        callback(resultBindings)
      }, 0)
    }
    bindingList.push(resultBindings)
    return
  }

  // ****MAIN CODE**********
  var prefixes = []
  var bindingList = []
  var head
  var results
  var sparql = xml.childNodes[0]
  var spns = 'http://www.w3.org/2005/sparql-results#'
  prefixes[''] = ''
  var x

  if (sparql.nodeName !== 'sparql') {
    $rdf.log.error('Bad SPARQL results XML')
    return
  }

  for (x = 0; x < sparql.attributes.length; x++) { // deals with all the prefixes beforehand
    parsePrefix(sparql.attributes[x])
  }
  // looks for the head and results childNodes
  for (x = 0; x < sparql.childNodes.length; x++) {
    $rdf.log.info('Type: ' + sparql.childNodes[x].nodeType +
      '\nName: ' + sparql.childNodes[x].nodeName + '\nValue: ' +
      sparql.childNodes[x].nodeValue
    )

    if (sparql.childNodes[x].nodeType === 1 &&
      handleP(sparql.childNodes[x].nodeName) === spns + 'head') {
      head = sparql.childNodes[x]
    } else if (sparql.childNodes[x].nodeType === 1 &&
      handleP(sparql.childNodes[x].nodeName) === spns + 'results') {
      results = sparql.childNodes[x]
    }
  }

  if (!results && !head) {
    $rdf.log.error('Bad SPARQL results XML')
    return
  }
  // @@does anything need to be done with these?
  // Should we check against query vars?
  for (x = 0; x < head.childNodes.length; x++) {
    if (head.childNodes[x].nodeType === 1 &&
      handleP(head.childNodes[x].nodeName) === spns + 'variable') {
      $rdf.log.info('Var: ' + head.childNodes[x].getAttribute('name'))
    }
  }

  for (x = 0; x < results.childNodes.length; x++) {
    if (handleP(results.childNodes[x].nodeName) === spns + 'result') {
      $rdf.log.info('Result # ' + x)
      handleResult(results.childNodes[x])
    }
  }
  if (doneCallback) {
    doneCallback()
  }
  return bindingList
// ****END OF MAIN CODE*****
}
// Joe Presbrey <presbrey@mit.edu>
// 2007-07-15
// 2010-08-08 TimBL folded in Kenny's WEBDAV
// 2010-12-07 TimBL addred local file write code

$rdf.UpdateManager = (function () {
  var sparql = function (store) {
    this.store = store
    if (store.updater){
      throw("You can't have two UpdateManagers for the same store")
    }
    store.updater = this
    this.ifps = {}
    this.fps = {}
    this.ns = {}
    this.ns.link = $rdf.Namespace('http://www.w3.org/2007/ont/link#')
    this.ns.http = $rdf.Namespace('http://www.w3.org/2007/ont/http#')
    this.ns.httph = $rdf.Namespace('http://www.w3.org/2007/ont/httph#')
    this.ns.ldp = $rdf.Namespace('http://www.w3.org/ns/ldp#')
    this.ns.rdf = $rdf.Namespace('http://www.w3.org/1999/02/22-rdf-syntax-ns#')
    this.ns.rdfs = $rdf.Namespace('http://www.w3.org/2000/01/rdf-schema#')
    this.ns.rdf = $rdf.Namespace('http://www.w3.org/1999/02/22-rdf-syntax-ns#')
    this.ns.owl = $rdf.Namespace('http://www.w3.org/2002/07/owl#')

    this.patchControl = [] // index of objects fro coordinating incomng and outgoing patches
  }

  sparql.prototype.patchControlFor = function (doc) {
    if (!this.patchControl[doc.uri]) {
      this.patchControl[doc.uri] = []
    }
    return this.patchControl[doc.uri]
  }

  // Returns The method string SPARQL or DAV or LOCALFILE or false if known, undefined if not known.
  //
  // Files have to have a specific annotaton that they are machine written, for safety.
  // We don't actually check for write access on files.
  //
  sparql.prototype.editable = function (uri, kb) {
    if (!uri) {
      return false // Eg subject is bnode, no known doc to write to
    }
    if (!kb) {
      kb = this.store
    }

    if (uri.slice(0, 8) === 'file:///') {
      if (kb.holds(kb.sym(uri), $rdf.sym('http://www.w3.org/1999/02/22-rdf-syntax-ns#type'),
        $rdf.sym('http://www.w3.org/2007/ont/link#MachineEditableDocument'))) {
        return 'LOCALFILE'
      }

      var sts = kb.statementsMatching(kb.sym(uri), undefined, undefined)

      console.log('sparql.editable: Not MachineEditableDocument file ' +
        uri + '\n')
      console.log(sts.map(function (x) {
        return x.toNT()
      }).join('\n'))
      return false
    // @@ Would be nifty of course to see whether we actually have write acess first.
    }

    var request
    var definitive = false
    var requests = kb.each(undefined, this.ns.link('requestedURI'), $rdf.uri.docpart(uri))

    // Hack for the moment @@@@ 2016-02-12
    if (kb.holds($rdf.sym(uri), this.ns.rdf('type'), this.ns.ldp('Resource'))) {
      return 'SPARQL'
    }
    var i
    var method
    for (var r = 0; r < requests.length; r++) {
      request = requests[r]
      if (request !== undefined) {
        var response = kb.any(request, this.ns.link('response'))
        if (request !== undefined) {
          var acceptPatch = kb.each(response, this.ns.httph('accept-patch'))
          if (acceptPatch.length) {
            for (i = 0; i < acceptPatch.length; i++) {
              method = acceptPatch[i].value.trim()
              if (method.indexOf('application/sparql-update') >= 0) return 'SPARQL'
            }
          }
          var author_via = kb.each(response, this.ns.httph('ms-author-via'))
          if (author_via.length) {
            for (i = 0; i < author_via.length; i++) {
              method = author_via[i].value.trim()
              if (method.indexOf('SPARQL') >= 0) {
                return 'SPARQL'
              }
              if (method.indexOf('DAV') >= 0) {
                return 'DAV'
              }
            }
          }
          var status = kb.each(response, this.ns.http('status'))
          if (status.length) {
            for (i = 0; i < status.length; i++) {
              if (status[i] === 200 || status[i] === 404) {
                definitive = true
              // return false // A definitive answer
              }
            }
          }
        } else {
          console.log('sparql.editable: No response for ' + uri + '\n')
        }
      }
    }
    if (requests.length === 0) {
      console.log('sparql.editable: No request for ' + uri + '\n')
    } else {
      if (definitive) {
        return false // We have got a request and it did NOT say editable => not editable
      }
    }
    console.log('sparql.editable: inconclusive for ' + uri + '\n')
    return undefined // We don't know (yet) as we haven't had a response (yet)
  }

  // /////////  The identification of bnodes

  sparql.prototype.anonymize = function (obj) {
    return (obj.toNT().substr(0, 2) === '_:' && this._mentioned(obj))
      ? '?' + obj.toNT().substr(2)
      : obj.toNT()
  }

  sparql.prototype.anonymizeNT = function (stmt) {
    return this.anonymize(stmt.subject) + ' ' +
    this.anonymize(stmt.predicate) + ' ' +
    this.anonymize(stmt.object) + ' .'
  }

  // A list of all bnodes occuring in a statement
  sparql.prototype._statement_bnodes = function (st) {
    return [st.subject, st.predicate, st.object].filter(function (x) {
      return x.isBlank
    })
  }

  // A list of all bnodes occuring in a list of statements
  sparql.prototype._statement_array_bnodes = function (sts) {
    var bnodes = []
    for (var i = 0; i < sts.length; i++) {
      bnodes = bnodes.concat(this._statement_bnodes(sts[i]))
    }
    bnodes.sort() // in place sort - result may have duplicates
    var bnodes2 = []
    for (var j = 0; j < bnodes.length; j++) {
      if (j === 0 || !bnodes[j].sameTerm(bnodes[j - 1])) {
        bnodes2.push(bnodes[j])
      }
    }
    return bnodes2
  }

  sparql.prototype._cache_ifps = function () {
    // Make a cached list of [Inverse-]Functional properties
    // Call this once before calling context_statements
    this.ifps = {}
    var a = this.store.each(undefined, this.ns.rdf('type'), this.ns.owl('InverseFunctionalProperty'))
    for (var i = 0; i < a.length; i++) {
      this.ifps[a[i].uri] = true
    }
    this.fps = {}
    a = this.store.each(undefined, this.ns.rdf('type'), this.ns.owl('FunctionalProperty'))
    for (i = 0; i < a.length; i++) {
      this.fps[a[i].uri] = true
    }
  }

  // Returns a context to bind a given node, up to a given depth
  sparql.prototype._bnode_context2 = function (x, source, depth) {
    // Return a list of statements which indirectly identify a node
    //  Depth > 1 if try further indirection.
    //  Return array of statements (possibly empty), or null if failure
    var sts = this.store.statementsMatching(undefined, undefined, x, source) // incoming links
    var y
    var res
    for (var i = 0; i < sts.length; i++) {
      if (this.fps[sts[i].predicate.uri]) {
        y = sts[i].subject
        if (!y.isBlank) {
          return [ sts[i] ]
        }
        if (depth) {
          res = this._bnode_context2(y, source, depth - 1)
          if (res) {
            return res.concat([ sts[i] ])
          }
        }
      }
    }
    // outgoing links
    sts = this.store.statementsMatching(x, undefined, undefined, source)
    for (i = 0; i < sts.length; i++) {
      if (this.ifps[sts[i].predicate.uri]) {
        y = sts[i].object
        if (!y.isBlank) {
          return [ sts[i] ]
        }
        if (depth) {
          res = this._bnode_context2(y, source, depth - 1)
          if (res) {
            return res.concat([ sts[i] ])
          }
        }
      }
    }
    return null // Failure
  }

  // Returns the smallest context to bind a given single bnode
  sparql.prototype._bnode_context_1 = function (x, source) {
    // Return a list of statements which indirectly identify a node
    //   Breadth-first
    for (var depth = 0; depth < 3; depth++) { // Try simple first
      var con = this._bnode_context2(x, source, depth)
      if (con !== null) return con
    }
    throw new Error('Unable to uniquely identify bnode: ' + x.toNT())
  }

  sparql.prototype._mentioned = function (x) {
    return (this.store.statementsMatching(x).length !== 0) || // Don't pin fresh bnodes
    (this.store.statementsMatching(undefined, x).length !== 0) ||
    (this.store.statementsMatching(undefined, undefined, x).length !== 0)
  }

  sparql.prototype._bnode_context = function (bnodes, doc) {
    var context = []
    if (bnodes.length) {
      this._cache_ifps()
      for (var i = 0; i < bnodes.length; i++) { // Does this occur in old graph?
        var bnode = bnodes[i]
        if (!this._mentioned(bnode)) continue
        context = context.concat(this._bnode_context_1(bnode, doc))
      }
    }
    return context
  }

  /*  Weird code does not make sense -- some code corruption along the line -- st undefined -- weird
      sparql.prototype._bnode_context = function(bnodes) {
          var context = []
          if (bnodes.length) {
              if (this.store.statementsMatching(st.subject.isBlank?undefined:st.subject,
                                        st.predicate.isBlank?undefined:st.predicate,
                                        st.object.isBlank?undefined:st.object,
                                        st.why).length <= 1) {
                  context = context.concat(st)
              } else {
                  this._cache_ifps()
                  for (x in bnodes) {
                      context = context.concat(this._bnode_context_1(bnodes[x], st.why))
                  }
              }
          }
          return context
      }
  */
  // Returns the best context for a single statement
  sparql.prototype._statement_context = function (st) {
    var bnodes = this._statement_bnodes(st)
    return this._bnode_context(bnodes, st.why)
  }

  sparql.prototype._context_where = function (context) {
    var sparql = this
    return (!context || context.length === 0)
      ? ''
      : 'WHERE { ' +
        context.map(function (x) {
          return sparql.anonymizeNT(x)
        }).join('\n') + ' }\n'
  }

  sparql.prototype._fire = function (uri, query, callback) {
    if (!uri) {
      throw new Error('No URI given for remote editing operation: ' + query)
    }
    console.log('sparql: sending update to <' + uri + '>')
    var xhr = $rdf.Util.XMLHTTPFactory()
    xhr.options = {}

    xhr.onreadystatechange = function () {
      // dump("SPARQL update ready state for <"+uri+"> readyState="+xhr.readyState+"\n"+query+"\n")
      if (xhr.readyState === 4) {
        var success = (!xhr.status || (xhr.status >= 200 && xhr.status < 300))
        if (!success) {
          console.log('sparql: update failed for <' + uri + '> status=' +
              xhr.status + ', ' + xhr.statusText + ', body length=' + xhr.responseText.length + '\n   for query: ' + query)
        } else {
          console.log('sparql: update Ok for <' + uri + '>')
        }
        callback(uri, success, xhr.responseText, xhr)
      }
    }

    xhr.open('PATCH', uri, true) // async=true
    xhr.setRequestHeader('Content-type', 'application/sparql-update')
    xhr.send(query)
  }

  // This does NOT update the statement.
  // It returns an object whcih includes
  //  function which can be used to change the object of the statement.
  //
  sparql.prototype.update_statement = function (statement) {
    if (statement && !statement.why) {
      return
    }
    var sparql = this
    var context = this._statement_context(statement)

    return {
      statement: statement ? [statement.subject, statement.predicate, statement.object, statement.why] : undefined,
      statementNT: statement ? this.anonymizeNT(statement) : undefined,
      where: sparql._context_where(context),

      set_object: function (obj, callback) {
        var query = this.where
        query += 'DELETE DATA { ' + this.statementNT + ' } ;\n'
        query += 'INSERT DATA { ' +
          this.anonymize(this.statement[0]) + ' ' +
          this.anonymize(this.statement[1]) + ' ' +
          this.anonymize(obj) + ' ' + ' . }\n'

        sparql._fire(this.statement[3].uri, query, callback)
      }
    }
  }

  sparql.prototype.insert_statement = function (st, callback) {
    var st0 = st instanceof Array ? st[0] : st
    var query = this._context_where(this._statement_context(st0))

    if (st instanceof Array) {
      var stText = ''
      for (var i = 0; i < st.length; i++) stText += st[i] + '\n'
      query += 'INSERT DATA { ' + stText + ' }\n'
    } else {
      query += 'INSERT DATA { ' +
        this.anonymize(st.subject) + ' ' +
        this.anonymize(st.predicate) + ' ' +
        this.anonymize(st.object) + ' ' + ' . }\n'
    }

    this._fire(st0.why.uri, query, callback)
  }

  sparql.prototype.delete_statement = function (st, callback) {
    var st0 = st instanceof Array ? st[0] : st
    var query = this._context_where(this._statement_context(st0))

    if (st instanceof Array) {
      var stText = ''
      for (var i = 0; i < st.length; i++) stText += st[i] + '\n'
      query += 'DELETE DATA { ' + stText + ' }\n'
    } else {
      query += 'DELETE DATA { ' +
        this.anonymize(st.subject) + ' ' +
        this.anonymize(st.predicate) + ' ' +
        this.anonymize(st.object) + ' ' + ' . }\n'
    }

    this._fire(st0.why.uri, query, callback)
  }

  //  Request a now or future action to refresh changes coming downstream
  //
  // This is designed to allow the system to re-request the server version,
  // when a websocket has pinged to say there are changes.
  // If thewebsocket, by contrast, has sent a patch, then this may not be necessary.

  sparql.prototype.requestDownstreamAction = function (doc, action) {
    var control = this.patchControlFor(doc)
    if (!control.pendingUpstream) {
      action(doc)
    } else {
      if (control.downstreamAction) {
        if (control.downstreamAction === action) {
          return this
        } else {
          throw new Error("Can't wait for > 1 differnt downstream actions")
        }
      } else {
        control.downstreamAction = action
      }
    }
  }

  // We want to start counting websockt notifications
  // to distinguish the ones from others from our own.
  sparql.prototype.clearUpstreamCount = function (doc) {
    var control = this.patchControlFor(doc)
    control.upstreamCount = 0
  }

  sparql.prototype.getUpdatesVia = function (doc) {
    var linkHeaders = this.store.fetcher.getHeader(doc, 'updates-via')
    if (!linkHeaders || !linkHeaders.length) return null
    return linkHeaders[0].trim()
  }

  sparql.prototype.addDownstreamChangeListener = function (doc, listener) {
    var control = this.patchControlFor(doc)
    if (!control.downstreamChangeListeners) control.downstreamChangeListeners = []
    control.downstreamChangeListeners.push(listener)
    this.setRefreshHandler(doc, this.reloadAndSync)
  }

  sparql.prototype.reloadAndSync = function (doc) {
    var control = this.patchControlFor(doc)

    if (control.reloading) {
      console.log('   Already reloading - stop')
      return // once only needed
    }
    control.reloading = true
    var retryTimeout = 1000 // ms
    var tryReload = function () {
      console.log('try reload - timeout = ' + retryTimeout)
      this.reload(this.store, doc, function (ok, message, xhr) {
        control.reloading = false
        if (ok) {
          if (control.downstreamChangeListeners) {
            for (var i = 0; i < control.downstreamChangeListeners.length; i++) {
              console.log('        Calling downstream listener ' + i)
              control.downstreamChangeListeners[i]()
            }
          }
        } else {
          if (xhr.status === 0) {
            console.log('Network error refreshing the data. Retrying in ' +
              retryTimeout / 1000)
            control.reloading = true
            retryTimeout = retryTimeout * 2
            setTimeout(tryReload, retryTimeout)
          } else {
            console.log('Error ' + xhr.status + 'refreshing the data:' +
              message + '. Stopped' + doc)
          }
        }
      })
    }
    tryReload()
  }

  // Set up websocket to listen on
  //
  // There is coordination between upstream changes and downstream ones
  // so that a reload is not done in the middle of an upsteeam patch.
  // If you usie this API then you get called when a change happens, and you
  // have to reload the file yourself, and then refresh the UI.
  // Alternative is addDownstreamChangeListener(), where you do not
  // have to do the reload yourslf. Do mot mix them.
  //
  //  kb contains the HTTP  metadata from prefvious operations
  //
  sparql.prototype.setRefreshHandler = function (doc, handler) {
    var wssURI = this.getUpdatesVia(doc) // relative
    var kb = this.store
    var theHandler = handler
    var self = this
    var updater = this
    var retryTimeout = 1500 // *2 will be 3 Seconds, 6, 12, etc
    var retries = 0

    if (!wssURI) {
      console.log('Server doies not support live updates thoughUpdates-Via :-(')
      return false
    }

    wssURI = $rdf.uri.join(wssURI, doc.uri)
    wssURI = wssURI.replace(/^http:/, 'ws:').replace(/^https:/, 'wss:')
    console.log('Web socket URI ' + wssURI)

    var openWebsocket = function () {
      // From https://github.com/solid/solid-spec#live-updates
      var socket
      if (typeof WebSocket !== 'undefined') {
        socket = new WebSocket(wssURI)
      } else if (typeof Services !== 'undefined') { // Firefox add on http://stackoverflow.com/questions/24244886/is-websocket-supported-in-firefox-for-android-addons
        socket = (Services.wm.getMostRecentWindow('navigator:browser').WebSocket)(wssURI)
      } else if (typeof window !== 'undefined' && window.WebSocket) {
        socket = window.WebSocket(wssURI)
      } else {
        console.log('Live update disabled, as WebSocket not supported by platform :-(')
        return
      }
      socket.onopen = function () {
        console.log('    websocket open')
        retryTimeout = 1500 // reset timeout to fast on success
        this.send('sub ' + doc.uri)
        if (retries) {
          console.log('Web socket has been down, better check for any news.')
          updater.requestDownstreamAction(doc, theHandler)
        }
      }
      var control = self.patchControlFor(doc)
      control.upstreamCount = 0

      // https://developer.mozilla.org/en-US/docs/Web/API/CloseEvent
      //
      // 1000	CLOSE_NORMAL	Normal closure; the connection successfully completed whatever purpose for which it was created.
      // 1001	CLOSE_GOING_AWAY	The endpoint is going away, either
      //                                  because of a server failure or because the browser is navigating away from the page that opened the connection.
      // 1002	CLOSE_PROTOCOL_ERROR	The endpoint is terminating the connection due to a protocol error.
      // 1003	CLOSE_UNSUPPORTED	The connection is being terminated because the endpoint
      //                                  received data of a type it cannot accept (for example, a text-only endpoint received binary data).
      // 1004                             Reserved. A meaning might be defined in the future.
      // 1005	CLOSE_NO_STATUS	Reserved.  Indicates that no status code was provided even though one was expected.
      // 1006	CLOSE_ABNORMAL	Reserved. Used to indicate that a connection was closed abnormally (
      //
      //
      socket.onclose = function (event) {
        console.log('*** Websocket closed with code ' + event.code +
          ", reason '" + event.reason + "' clean = " + event.clean)
        retryTimeout *= 2
        retries += 1
        console.log('Retrying in ' + retryTimeout + 'ms') // (ask user?)
        setTimeout(function () {
          console.log('Trying websocket again')
          openWebsocket()
        }, retryTimeout)
      }
      socket.onmessage = function (msg) {
        if (msg.data && msg.data.slice(0, 3) === 'pub') {
          if (control.upstreamCount) {
            control.upstreamCount -= 1
            if (control.upstreamCount >= 0) {
              console.log('just an echo')
              return // Just an echo
            }
          }
          control.upstreamCount = 0
          console.log('Assume a real downstream change')
          self.requestDownstreamAction(doc, theHandler)
        }
      }
    } // openWebsocket
    openWebsocket()

    return true
  }

  // This high-level function updates the local store iff the web is changed successfully.
  //
  //  - deletions, insertions may be undefined or single statements or lists or formulae.
  //
  //  - callback is called as callback(uri, success, errorbody)
  //
  sparql.prototype.update = function (deletions, insertions, callback) {
    try {
      var kb = this.store
      var ds = !deletions ? []
        : deletions instanceof $rdf.IndexedFormula ? deletions.statements
          : deletions instanceof Array ? deletions : [ deletions ]
      var is = !insertions ? []
        : insertions instanceof $rdf.IndexedFormula ? insertions.statements
          : insertions instanceof Array ? insertions : [ insertions ]
      if (!(ds instanceof Array)) {
        throw new Error('Type Error ' + (typeof ds) + ': ' + ds)
      }
      if (!(is instanceof Array)) {
        throw new Error('Type Error ' + (typeof is) + ': ' + is)
      }
      if (ds.length === 0 && is.length === 0) {
        return callback(null, true) // success -- nothing needed to be done.
      }
      var doc = ds.length ? ds[0].why : is[0].why
      var control = this.patchControlFor(doc)
      var startTime = Date.now()

      var props = ['subject', 'predicate', 'object', 'why']
      var verbs = ['insert', 'delete']
      var clauses = { 'delete': ds, 'insert': is }
      verbs.map(function (verb) {
        clauses[verb].map(function (st) {
          if (!doc.sameTerm(st.why)) {
            throw new Error('update: destination ' + doc +
              ' inconsistent with delete quad ' + st.why)
          }
          props.map(function (prop) {
            if (typeof st[prop] === 'undefined') {
              throw new Error('update: undefined ' + prop + ' of statement.')
            }
          })
        })
      })

      var protocol = this.editable(doc.uri, kb)
      if (!protocol) {
        throw new Error("Can't make changes in uneditable " + doc)
      }
      var i
      var newSts
      var documentString
      var sz
      if (protocol.indexOf('SPARQL') >= 0) {
        var bnodes = []
        if (ds.length) bnodes = this._statement_array_bnodes(ds)
        if (is.length) bnodes = bnodes.concat(this._statement_array_bnodes(is))
        var context = this._bnode_context(bnodes, doc)
        var whereClause = this._context_where(context)
        var query = ''
        if (whereClause.length) { // Is there a WHERE clause?
          if (ds.length) {
            query += 'DELETE { '
            for (i = 0; i < ds.length; i++) {
              query += this.anonymizeNT(ds[i]) + '\n'
            }
            query += ' }\n'
          }
          if (is.length) {
            query += 'INSERT { '
            for (i = 0; i < is.length; i++) {
              query += this.anonymizeNT(is[i]) + '\n'
            }
            query += ' }\n'
          }
          query += whereClause
        } else { // no where clause
          if (ds.length) {
            query += 'DELETE DATA { '
            for (i = 0; i < ds.length; i++) {
              query += this.anonymizeNT(ds[i]) + '\n'
            }
            query += ' } \n'
          }
          if (is.length) {
            if (ds.length) query += ' ; '
            query += 'INSERT DATA { '
            for (i = 0; i < is.length; i++) {
              query += this.anonymizeNT(is[i]) + '\n'
            }
            query += ' }\n'
          }
        }
        // Track pending upstream patches until they have fnished their callback
        control.pendingUpstream = control.pendingUpstream ? control.pendingUpstream + 1 : 1
        if (typeof control.upstreamCount !== 'undefined') {
          control.upstreamCount += 1 // count changes we originated ourselves
        }

        this._fire(doc.uri, query,
          function (uri, success, body, xhr) {
            xhr.elapsedTime_ms = Date.now() - startTime
            console.log('    sparql: Return ' + (success ? 'success' : 'FAILURE ' + xhr.status) +
              ' elapsed ' + xhr.elapsedTime_ms + 'ms')
            if (success) {
              try {
                kb.remove(ds)
              } catch (e) {
                success = false
                body = 'Remote Ok BUT error deleting ' + ds.length + ' from store!!! ' + e
              } // Add in any case -- help recover from weirdness??
              for (var i = 0; i < is.length; i++) {
                kb.add(is[i].subject, is[i].predicate, is[i].object, doc)
              }
            }

            callback(uri, success, body, xhr)
            control.pendingUpstream -= 1
            // When upstream patches have been sent, reload state if downstream waiting
            if (control.pendingUpstream === 0 && control.downstreamAction) {
              var downstreamAction = control.downstreamAction
              delete control.downstreamAction
              console.log('delayed downstream action:')
              downstreamAction(doc)
            }
          })
      } else if (protocol.indexOf('DAV') >= 0) {
        // The code below is derived from Kenny's UpdateCenter.js
        documentString
        var request = kb.any(doc, this.ns.link('request'))
        if (!request) {
          throw new Error('No record of our HTTP GET request for document: ' +
            doc)
        } // should not happen
        var response = kb.any(request, this.ns.link('response'))
        if (!response) {
          return null // throw "No record HTTP GET response for document: "+doc
        }
        var content_type = kb.the(response, this.ns.httph('content-type')).value

        // prepare contents of revised document
        newSts = kb.statementsMatching(undefined, undefined, undefined, doc).slice() // copy!
        for (i = 0; i < ds.length; i++) {
          $rdf.Util.RDFArrayRemove(newSts, ds[i])
        }
        for (i = 0; i < is.length; i++) {
          newSts.push(is[i])
        }

        // serialize to te appropriate format
        sz = $rdf.Serializer(kb)
        sz.suggestNamespaces(kb.namespaces)
        sz.setBase(doc.uri) // ?? beware of this - kenny (why? tim)
        switch (content_type) {
          case 'application/rdf+xml':
            documentString = sz.statementsToXML(newSts)
            break
          case 'text/n3':
          case 'text/turtle':
          case 'application/x-turtle': // Legacy
          case 'application/n3': // Legacy
            documentString = sz.statementsToN3(newSts)
            break
          default:
            throw new Error('Content-type ' + content_type + ' not supported for data write')
        }

        // Write the new version back

        var candidateTarget = kb.the(response, this.ns.httph('content-location'))
        var targetURI
        if (candidateTarget) {
          targetURI = $rdf.uri.join(candidateTarget.value, targetURI)
        }
        var xhr = $rdf.Util.XMLHTTPFactory()
        xhr.options = {}
        xhr.onreadystatechange = function () {
          if (xhr.readyState === 4) {
            // formula from sparqlUpdate.js, what about redirects?
            var success = (!xhr.status || (xhr.status >= 200 && xhr.status < 300))
            if (success) {
              for (var i = 0; i < ds.length; i++) {
                kb.remove(ds[i])
              }
              for (i = 0; i < is.length; i++) {
                kb.add(is[i].subject, is[i].predicate, is[i].object, doc)
              }
            }
            callback(doc.uri, success, xhr.responseText)
          }
        }
        xhr.open('PUT', targetURI, true)
        // assume the server does PUT content-negotiation.
        xhr.setRequestHeader('Content-type', content_type) // OK?
        xhr.send(documentString)
      } else {
        if (protocol.indexOf('LOCALFILE') >= 0) {
          try {
            console.log('Writing back to local file\n')
            // See http://simon-jung.blogspot.com/2007/10/firefox-extension-file-io.html
            // prepare contents of revised document
            newSts = kb.statementsMatching(undefined, undefined, undefined, doc).slice() // copy!
            for (i = 0; i < ds.length; i++) {
              $rdf.Util.RDFArrayRemove(newSts, ds[i])
            }
            for (i = 0; i < is.length; i++) {
              newSts.push(is[i])
            }
            // serialize to the appropriate format
            documentString
            sz = $rdf.Serializer(kb)
            sz.suggestNamespaces(kb.namespaces)
            sz.setBase(doc.uri) // ?? beware of this - kenny (why? tim)
            var dot = doc.uri.lastIndexOf('.')
            if (dot < 1) {
              throw new Error('Rewriting file: No filename extension: ' + doc.uri)
            }
            var ext = doc.uri.slice(dot + 1)
            switch (ext) {
              case 'rdf':
              case 'owl': // Just my experence   ...@@ we should keep the format in which it was parsed
              case 'xml':
                documentString = sz.statementsToXML(newSts)
                break
              case 'n3':
              case 'nt':
              case 'ttl':
                documentString = sz.statementsToN3(newSts)
                break
              default:
                throw new Error('File extension .' + ext + ' not supported for data write')
            }
            // Write the new version back
            // create component for file writing
            console.log('Writing back: <<<' + documentString + '>>>')
            var filename = doc.uri.slice(7) // chop off   file://  leaving /path
            // console.log("Writeback: Filename: "+filename+"\n")
            var file = Components.classes['@mozilla.org/file/local;1']
              .createInstance(Components.interfaces.nsILocalFile)
            file.initWithPath(filename)
            if (!file.exists()) {
              throw new Error('Rewriting file <' + doc.uri +
                '> but it does not exist!')
            }
            // {
            // file.create( Components.interfaces.nsIFile.NORMAL_FILE_TYPE, 420)
            // }
            // create file output stream and use write/create/truncate mode
            // 0x02 writing, 0x08 create file, 0x20 truncate length if exist
            var stream = Components.classes['@mozilla.org/network/file-output-stream;1']
              .createInstance(Components.interfaces.nsIFileOutputStream)

            // Various JS systems object to 0666 in struct mode as dangerous
            stream.init(file, 0x02 | 0x08 | 0x20, parseInt('0666', 8), 0)

            // write data to file then close output stream
            stream.write(documentString, documentString.length)
            stream.close()

            for (i = 0; i < ds.length; i++) {
              kb.remove(ds[i])
            }
            for (i = 0; i < is.length; i++) {
              kb.add(is[i].subject, is[i].predicate, is[i].object, doc)
            }
            callback(doc.uri, true, '') // success!
          } catch (e) {
            callback(doc.uri, false,
              'Exception trying to write back file <' + doc.uri + '>\n'
              // + tabulator.Util.stackString(e))
            )
          }
        } else {
          throw new Error("Unhandled edit method: '" + protocol + "' for " + doc)
        }
      }
    } catch (e) {
      callback(undefined, false, 'Exception in update: ' + e)
    }
  } // wnd update

  // This suitable for an inital creation of a document
  //
  // data:    string, or array of statements
  //
  sparql.prototype.put = function (doc, data, content_type, callback) {
    var documentString
    var kb = this.store

    if (typeof data === typeof '') {
      documentString = data
    } else {
      // serialize to te appropriate format
      var sz = $rdf.Serializer(kb)
      sz.suggestNamespaces(kb.namespaces)
      sz.setBase(doc.uri)
      switch (content_type) {
        case 'application/rdf+xml':
          documentString = sz.statementsToXML(data)
          break
        case 'text/n3':
        case 'text/turtle':
        case 'application/x-turtle': // Legacy
        case 'application/n3': // Legacy
          documentString = sz.statementsToN3(data)
          break
        default:
          throw new Error('Content-type ' + content_type +
            ' not supported for data PUT')
      }
    }
    var xhr = $rdf.Util.XMLHTTPFactory()
    xhr.options = {}
    xhr.onreadystatechange = function () {
      if (xhr.readyState === 4) {
        // formula from sparqlUpdate.js, what about redirects?
        var success = (!xhr.status || (xhr.status >= 200 && xhr.status < 300))
        if (success && typeof data !== 'string') {
          data.map(function (st) {
            kb.addStatement(st)
          })
        // kb.fetcher.requested[doc.uri] = true // as though fetched
        }
        if (success) {
          delete kb.fetcher.nonexistant[doc.uri]
          delete kb.fetcher.requested[doc.uri]
        // @@ later we can fake it has been requestd if put gives us the header sand we save them.
        }
        callback(doc.uri, success, xhr.responseText, xhr)
      }
    }
    xhr.open('PUT', doc.uri, true)
    xhr.setRequestHeader('Content-type', content_type)
    xhr.send(documentString)
  }

  // Reload a document.
  //
  // Fast and cheap, no metaata
  // Measure times for the document
  // Load it provisionally
  // Don't delete the statemenst before the load, or it will leave a broken document
  // in the meantime.

  sparql.prototype.reload = function (kb, doc, callback) {
    var startTime = Date.now()
    // force sets no-cache and
    kb.fetcher.nowOrWhenFetched(doc.uri, {force: true, noMeta: true, clearPreviousData: true}, function (ok, body, xhr) {
      if (!ok) {
        console.log('    ERROR reloading data: ' + body)
        callback(false, 'Error reloading data: ' + body, xhr)
      } else if (xhr.onErrorWasCalled || xhr.status !== 200) {
        console.log('    Non-HTTP error reloading data! onErrorWasCalled=' +
          xhr.onErrorWasCalled + ' status: ' + xhr.status)
        callback(false, 'Non-HTTP error reloading data: ' + body, xhr)
      } else {
        var elapsedTime_ms = Date.now() - startTime
        if (!doc.reloadTime_total) doc.reloadTime_total = 0
        if (!doc.reloadTime_count) doc.reloadTime_count = 0
        doc.reloadTime_total += elapsedTime_ms
        doc.reloadTime_count += 1
        console.log('    Fetch took ' + elapsedTime_ms + 'ms, av. of ' +
          doc.reloadTime_count + ' = ' +
          (doc.reloadTime_total / doc.reloadTime_count) + 'ms.')
        callback(true)
      }
    })
  }

  sparql.prototype.oldReload = function (kb, doc, callback) {
    var g2 = $rdf.graph() // A separate store to hold the data as we load it
    var f2 = $rdf.fetcher(g2)
    var startTime = Date.now()
    // force sets no-cache and
    f2.nowOrWhenFetched(doc.uri, {force: true, noMeta: true, clearPreviousData: true}, function (ok, body, xhr) {
      if (!ok) {
        console.log('    ERROR reloading data: ' + body)
        callback(false, 'Error reloading data: ' + body, xhr)
      } else if (xhr.onErrorWasCalled || xhr.status !== 200) {
        console.log('    Non-HTTP error reloading data! onErrorWasCalled=' +
          xhr.onErrorWasCalled + ' status: ' + xhr.status)
        callback(false, 'Non-HTTP error reloading data: ' + body, xhr)
      } else {
        var sts1 = kb.statementsMatching(undefined, undefined, undefined, doc).slice() // Take a copy!!
        var sts2 = g2.statementsMatching(undefined, undefined, undefined, doc).slice()
        console.log('    replacing ' + sts1.length + ' with ' + sts2.length +
          ' out of total statements ' + kb.statements.length)
        kb.remove(sts1)
        kb.add(sts2)
        var elapsedTime_ms = Date.now() - startTime
        if (sts2.length === 0) {
          console.log('????????????????? 0000000')
        }
        if (!doc.reloadTime_total) doc.reloadTime_total = 0
        if (!doc.reloadTime_count) doc.reloadTime_count = 0
        doc.reloadTime_total += elapsedTime_ms
        doc.reloadTime_count += 1
        console.log('    fetch took ' + elapsedTime_ms + 'ms, av. of ' + doc.reloadTime_count + ' = ' +
          (doc.reloadTime_total / doc.reloadTime_count) + 'ms.')
        callback(true)
      }
    })
  }
  return sparql
})()
$rdf.jsonParser = (function () {
  return {
    parseJSON: function (data, source, store) {
      var subject, predicate, object
      var bnodes = {}
      var why = store.sym(source)
      for (var x in data) {
        if (x.indexOf('_:') === 0) {
          if (bnodes[x]) {
            subject = bnodes[x]
          } else {
            subject = store.bnode(x)
            bnodes[x] = subject
          }
        } else {
          subject = store.sym(x)
        }
        var preds = data[x]
        for (var y in preds) {
          var objects = preds[y]
          predicate = store.sym(y)
          for (var z in objects) {
            var obj = objects[z]
            if (obj.type === 'uri') {
              object = store.sym(obj.value)
              store.add(subject, predicate, object, why)
            } else if (obj.type === 'bnode') {
              if (bnodes[obj.value]) {
                object = bnodes[obj.value]
              } else {
                object = store.bnode(obj.value)
                bnodes[obj.value] = object
              }
              store.add(subject, predicate, object, why)
            } else if (obj.type === 'literal') {
              var datatype
              if (obj.datatype) {
                object = store.literal(obj.value, undefined, store.sym(obj.datatype))
              } else if (obj.lang) {
                object = store.literal(obj.value, obj.lang)
              } else {
                object = store.literal(obj.value)
              }
              store.add(subject, predicate, object, why)
            } else {
              throw new Error('error: unexpected termtype: ' + z.type)
            }
          }
        }
      }
    }
  }
})()
/*      Serialization of RDF Graphs
**
** Tim Berners-Lee 2006
** This is or was http://dig.csail.mit.edu/2005/ajar/ajaw/js/rdf/serialize.js
**
** Bug: can't serialize  http://data.semanticweb.org/person/abraham-bernstein/rdf
** in XML (from mhausenblas)
*/

// @@@ Check the whole toStr thing tosee whetehr it still makes sense -- tbl
//
$rdf.Serializer = function() {

var __Serializer = function( store ){
    this.flags = "";
    this.base = null;

    this.prefixes = [];    // suggested prefixes
    this.namespaces = []; // complementary indexes

    this.suggestPrefix('rdf', 'http://www.w3.org/1999/02/22-rdf-syntax-ns#'); // XML code assumes this!
    this.suggestPrefix('xml', 'reserved:reservedForFutureUse'); // XML reserves xml: in the spec.

    this.namespacesUsed = []; // Count actually used and so needed in @prefixes
    this.keywords = ['a']; // The only one we generate at the moment
    this.prefixchars = "abcdefghijklmnopqustuvwxyzABCDEFGHIJKLMNOPQRSTUVWXYZ";
    this.incoming = null;  // Array not calculated yet
    this.formulas = [];  // remebering original formulae from hashes
    this.store = store;

    /* pass */
}

__Serializer.prototype.setBase = function(base)
    { this.base = base };

__Serializer.prototype.setFlags = function(flags)
    { this.flags = flags?flags: '' };


__Serializer.prototype.toStr = function(x) {
    var s = x.toNT();
    if (x.termType == 'formula') {
        this.formulas[s] = x; // remember as reverse does not work
    }
    return s;
};

__Serializer.prototype.fromStr = function(s) {
    if (s[0] == '{') {
        var x = this.formulas[s];
        if (!x) alert('No formula object for '+s)
        return x;
    }
    return this.store.fromNT(s);
};





/* Accumulate Namespaces
**
** These are only hints.  If two overlap, only one gets used
** There is therefore no guarantee in general.
*/

__Serializer.prototype.suggestPrefix = function(prefix, uri) {
    if (prefix.slice(0,7) === 'default') return; // Try to weed these out
    if (prefix.slice(0,2) === 'ns') return; //  From others inferior algos
    if (!prefix || !uri) return; // empty strings not suitable
    if (prefix in this.namespaces || uri in this.prefixes) return; // already used
    this.prefixes[uri] = prefix;
    this.namespaces[prefix] = uri;
}

// Takes a namespace -> prefix map
__Serializer.prototype.suggestNamespaces = function(namespaces) {
    for (var px in namespaces) {
        this.suggestPrefix(px, namespaces[px]);
    }
}

__Serializer.prototype.checkIntegrity = function() {
    var p, ns;
    for (p in this.namespaces) {
        if (this.prefixes[this.namespaces[p]] !== p) {
            throw "Serializer integity error 1: " + p + ", " +
                this.namespaces[p] + ", "+ this.prefixes[this.namespaces[p]] +"!";
        }
    }
    for (ns in this.prefixes) {
        if (this.namespaces[this.prefixes[ns]] !== ns) {
            throw "Serializer integity error 2: " + ns + ", " +
                this.prefixs[ns] + ", "+ this.namespaces[this.prefixes[ns]] +"!";

        }
    }
}

// Make up an unused prefix for a random namespace
__Serializer.prototype.makeUpPrefix = function(uri) {
    var p = uri;
    var pok;
    function canUse(pp) {
        if (! __Serializer.prototype.validPrefix.test(pp)) return false; // bad format
        if (pp === 'ns') return false; // boring
        if (pp in this.namespaces) return false; // already used
        this.prefixes[uri] = pp;
        this.namespaces[pp] = uri;
        pok = pp;
        return true
    }
    canUse = canUse.bind(this);
/*    for (var ns in this.prefixes) {
        namespaces[this.prefixes[ns]] = ns; // reverse index foo
    }
    */
    if ('#/'.indexOf(p[p.length-1]) >= 0) p = p.slice(0, -1);
    var slash = p.lastIndexOf('/');
    if (slash >= 0) p = p.slice(slash+1);
    var i = 0;
    while (i < p.length)
        if (this.prefixchars.indexOf(p[i])) i++; else break;
    p = p.slice(0,i);
    if (p.length < 6 && canUse(p)) return pok; // exact i sbest
    if (canUse(p.slice(0,3))) return pok;
    if (canUse(p.slice(0,2))) return pok;
    if (canUse(p.slice(0,4))) return pok;
    if (canUse(p.slice(0,1))) return pok;
    if (canUse(p.slice(0,5))) return pok;
    if (! __Serializer.prototype.validPrefix.test(p)) {
        p = 'n';  // Otherwise the loop below may never termimnate
    }
    for (var i=0;; i++) if (canUse(p.slice(0,3)+i)) return pok;
}



// Todo:
//  - Sort the statements by subject, pred, object
//  - do stuff about the docu first and then (or first) about its primary topic.

__Serializer.prototype.rootSubjects = function(sts) {
    var incoming = {};
    var subjects = {};
    var allBnodes = {};

/* This scan is to find out which nodes will have to be the roots of trees
** in the serialized form. This will be any symbols, and any bnodes
** which hve more or less than one incoming arc, and any bnodes which have
** one incoming arc but it is an uninterrupted loop of such nodes back to itself.
** This should be kept linear time with repect to the number of statements.
** Note it does not use any indexing of the store.
*/


    // $rdf.log.debug('serialize.js Find bnodes with only one incoming arc\n')
    for (var i = 0; i<sts.length; i++) {
        var st = sts[i];
        [ st.subject, st.predicate, st.object].map(function(y){
            if (y.termType =='bnode'){allBnodes[y.toNT()] = true}});
        var x = sts[i].object;
        if (!incoming.hasOwnProperty(x)) incoming[x] = [];
        incoming[x].push(st.subject) // List of things which will cause this to be printed
        var ss =  subjects[this.toStr(st.subject)]; // Statements with this as subject
        if (!ss) ss = [];
        ss.push(st);
        subjects[this.toStr(st.subject)] = ss; // Make hash. @@ too slow for formula?
        // $rdf.log.debug(' sz potential subject: '+sts[i].subject)
    }

    var roots = [];
    for (var xNT in subjects) {
        if (!subjects.hasOwnProperty(xNT)) continue;
        var x = this.fromStr(xNT);
        if ((x.termType != 'bnode') || !incoming[x] || (incoming[x].length != 1)){
            roots.push(x);
            //$rdf.log.debug(' sz actual subject -: ' + x)
            continue;
        }
    }
    this.incoming = incoming; // Keep for serializing @@ Bug for nested formulas

//////////// New bit for CONNECTED bnode loops:frootshash

// This scans to see whether the serialization is gpoing to lead to a bnode loop
// and at the same time accumulates a list of all bnodes mentioned.
// This is in fact a cut down N3 serialization
/*
    // $rdf.log.debug('serialize.js Looking for connected bnode loops\n')
    for (var i=0; i<sts.length; i++) { // @@TBL
        // dump('\t'+sts[i]+'\n');
    }
    var doneBnodesNT = {};
    function dummyPropertyTree(subject, subjects, rootsHash) {
        // dump('dummyPropertyTree('+subject+'...)\n');
        var sts = subjects[sz.toStr(subject)]; // relevant statements
        for (var i=0; i<sts.length; i++) {
            dummyObjectTree(sts[i].object, subjects, rootsHash);
        }
    }

    // Convert a set of statements into a nested tree of lists and strings
    // @param force,    "we know this is a root, do it anyway. It isn't a loop."
    function dummyObjectTree(obj, subjects, rootsHash, force) {
        // dump('dummyObjectTree('+obj+'...)\n');
        if (obj.termType == 'bnode' && (subjects[sz.toStr(obj)]  &&
            (force || (rootsHash[obj.toNT()] == undefined )))) {// and there are statements
            if (doneBnodesNT[obj.toNT()]) { // Ah-ha! a loop
                throw "Serializer: Should be no loops "+obj;
            }
            doneBnodesNT[obj.toNT()] = true;
            return  dummyPropertyTree(obj, subjects, rootsHash);
        }
        return dummyTermToN3(obj, subjects, rootsHash);
    }

    // Scan for bnodes nested inside lists too
    function dummyTermToN3(expr, subjects, rootsHash) {
        if (expr.termType == 'bnode') doneBnodesNT[expr.toNT()] = true;
        // $rdf.log.debug('serialize: seen '+expr);
        if (expr.termType == 'collection') {
            for (i=0; i<expr.elements.length; i++) {
                if (expr.elements[i].termType == 'bnode')
                    dummyObjectTree(expr.elements[i], subjects, rootsHash);
            }
        return;
        }
    }

    // The tree for a subject
    function dummySubjectTree(subject, subjects, rootsHash) {
        // dump('dummySubjectTree('+subject+'...)\n');
        if (subject.termType == 'bnode' && !incoming[subject])
            return dummyObjectTree(subject, subjects, rootsHash, true); // Anonymous bnode subject
        dummyTermToN3(subject, subjects, rootsHash);
        dummyPropertyTree(subject, subjects, rootsHash);
    }
*/
    // Now do the scan using existing roots
    // $rdf.log.debug('serialize.js Dummy serialize to check for missing nodes')
    var rootsHash = {};
    for (var i = 0; i< roots.length; i++) rootsHash[roots[i].toNT()] = true;
/*
    for (var i=0; i<roots.length; i++) {
        var root = roots[i];
        dummySubjectTree(root, subjects, rootsHash);
    }
    // dump('Looking for mising bnodes...\n')

// Now in new roots for anythig not acccounted for
// Now we check for any bndoes which have not been covered.
// Such bnodes must be in isolated rings of pure bnodes.
// They each have incoming link of 1.

    // $rdf.log.debug('serialize.js Looking for connected bnode loops\n')
    for (;;) {
        var bnt;
        var found = null;
        for (bnt in allBnodes) { // @@ Note: not repeatable. No canonicalisation
            if (doneBnodesNT[bnt]) continue;
            found = bnt; // Ah-ha! not covered
            break;
        }
        if (found == null) break; // All done - no bnodes left out/
        // dump('Found isolated bnode:'+found+'\n');
        doneBnodesNT[bnt] = true;
        var root = this.store.fromNT(found);
        roots.push(root); // Add a new root
        rootsHash[found] = true;
        // $rdf.log.debug('isolated bnode:'+found+', subjects[found]:'+subjects[found]+'\n');
        if (subjects[found] == undefined) {
            for (var i=0; i<sts.length; i++) {
                // dump('\t'+sts[i]+'\n');
            }
            throw "Isolated node should be a subject" +found;
        }
        dummySubjectTree(root, subjects, rootsHash); // trace out the ring
    }
    // dump('Done bnode adjustments.\n')
*/
    return {'roots':roots, 'subjects':subjects,
                'rootsHash': rootsHash, 'incoming': incoming};
}

////////////////////////////////////////////////////////

__Serializer.prototype.toN3 = function(f) {
    return this.statementsToN3(f.statements);
}

__Serializer.prototype._notQNameChars = "\t\r\n !\"#$%&'()*.,+/;<=>?@[\\]^`{|}~";
__Serializer.prototype._notNameChars =
                    ( __Serializer.prototype._notQNameChars + ":" ) ;


__Serializer.prototype.statementsToN3 = function(sts) {
    var indent = 4;
    var width = 80;

    var predMap = {}

    if (this.flags.indexOf('s') < 0 ){
      predMap['http://www.w3.org/2002/07/owl#sameAs'] = '='
    }
    if (this.flags.indexOf('t') < 0 ){
      predMap['http://www.w3.org/1999/02/22-rdf-syntax-ns#type'] = 'a'
    }
    if (this.flags.indexOf('i') < 0 ){
      predMap['http://www.w3.org/2000/10/swap/log#implies'] = '=>'
    }


    ////////////////////////// Arrange the bits of text

    var spaces=function(n) {
        var s='';
        for(var i=0; i<n; i++) s+=' ';
        return s
    }

    var treeToLine = function(tree) {
        var str = '';
        for (var i=0; i<tree.length; i++) {
            var branch = tree[i];
            var s2 = (typeof branch == 'string') ? branch : treeToLine(branch);
             // Note the space before the dot in case statement ends 123. which is in fact allowed but be conservative.
            if (i!=0 && s2 != ',' && s2 != ';') str += ' '; // was also:  && s2 != '.'
            str += s2;
        }
        return str;
    }

    // Convert a nested tree of lists and strings to a string
    var treeToString = function(tree, level) {
        var str = '';
        var lastLength = 100000;
        if (!level) level = 0;
        for (var i=0; i<tree.length; i++) {
            var branch = tree[i];
            if (typeof branch != 'string') {
                var substr = treeToString(branch, level +1);
                if (
                    substr.length < 10*(width-indent*level)
                    && substr.indexOf('"""') < 0) {// Don't mess up multiline strings
                    var line = treeToLine(branch);
                    if (line.length < (width-indent*level)) {
                        branch = '   '+line; //   @@ Hack: treat as string below
                        substr = ''
                    }
                }
                if (substr) lastLength = 10000;
                str += substr;
            }
            if (typeof branch == 'string') {
                if (branch.length == '1' && str.slice(-1) == '\n') {
                    if (",.;".indexOf(branch) >=0) {
                        str = str.slice(0,-1) + branch + '\n'; //  slip punct'n on end
                        lastLength += 1;
                        continue;
                    } else if ("])}".indexOf(branch) >=0) {
                        str = str.slice(0,-1) + ' ' + branch + '\n';
                        lastLength += 2;
                        continue;
                    }
                }
                if (lastLength < (indent*level+4)) { // continue
                    str = str.slice(0,-1) + ' ' + branch + '\n';
                    lastLength += branch.length + 1;
                } else {
                    var line = spaces(indent*level) +branch;
                    str += line +'\n';
                    lastLength = line.length;
                }

            } else { // not string
            }
        }
        return str;
    };

    ////////////////////////////////////////////// Structure for N3


    // Convert a set of statements into a nested tree of lists and strings
    function statementListToTree(statements) {
        // print('Statement tree for '+statements.length);
        var res = [];
        var stats = this.rootSubjects(statements);
        var roots = stats.roots;
        var results = []
        for (var i=0; i<roots.length; i++) {
            var root = roots[i];
            results.push(subjectTree(root, stats))
        }
        return results;
    }
    statementListToTree = statementListToTree.bind(this);

    // The tree for a subject
    function subjectTree(subject, stats) {
        if (subject.termType == 'bnode' && !stats.incoming[subject])
            return objectTree(subject, stats, true).concat(['.']); // Anonymous bnode subject
        return [ termToN3(subject, stats) ].concat([propertyTree(subject, stats)]).concat(['.']);
    }


    // The property tree for a single subject or anonymous node
    function propertyTree(subject, stats) {
        // print('Proprty tree for '+subject);
        var results = []
        var lastPred = null;
        var sts = stats.subjects[this.toStr(subject)]; // relevant statements
        if (typeof sts == 'undefined') {
            throw('Cant find statements for '+subject);
        }

        var SPO = function(x, y) {
            return $rdf.Util.heavyCompareSPO(x, y, this.store)
        }
        sts.sort(); // 2014-09-30
//        sts.sort(SPO); // 2014-09-30
        var objects = [];
        for (var i=0; i<sts.length; i++) {
            var st = sts[i];
            if (st.predicate.uri == lastPred) {
                objects.push(',');
            } else {
                if (lastPred) {
                    results=results.concat([objects]).concat([';']);
                    objects = [];
                }
                results.push(predMap[st.predicate.uri] ?
                            predMap[st.predicate.uri] : termToN3(st.predicate, stats));
            }
            lastPred = st.predicate.uri;
            objects.push(objectTree(st.object, stats));
        }
        results=results.concat([objects]);
        return results;
    }
    propertyTree = propertyTree.bind(this);

    function objectTree(obj, stats, force) {
        if (obj.termType == 'bnode' &&
                stats.subjects[this.toStr(obj)] && // and there are statements
                (force || stats.rootsHash[obj.toNT()] == undefined)) // and not a root
            return  ['['].concat(propertyTree(obj, stats)).concat([']']);
        return termToN3(obj, stats);
    }
    objectTree = objectTree.bind(this);

    function termToN3(expr, stats) {
        switch(expr.termType) {

            case 'formula':
                var res = ['{'];
                res = res.concat(statementListToTree(expr.statements));
                return  res.concat(['}']);

            case 'collection':
                var res = ['('];
                for (i=0; i<expr.elements.length; i++) {
                    res.push(   [ objectTree(expr.elements[i], stats) ]);
                }
                res.push(')');
                return res;

           default:
                return this.atomicTermToN3(expr);
        }
    }
    __Serializer.prototype.termToN3 = termToN3;
    termToN3 = termToN3.bind(this);

    function prefixDirectives() {
        var str = '';
        if (this.defaultNamespace)
          str += '@prefix : <'+this.defaultNamespace+'>.\n';
        for (var ns in this.prefixes) {
            if (!this.prefixes.hasOwnProperty(ns)) continue;
            if (!this.namespacesUsed[ns]) continue;
            str += '@prefix ' + this.prefixes[ns] + ': <' +
                 $rdf.uri.refTo(this.base, ns) + '>.\n';
        }
        return str + '\n';
    }
    prefixDirectives = prefixDirectives.bind(this);

    // Body of statementsToN3:

    var tree = statementListToTree(sts);
    return prefixDirectives() + treeToString(tree, -1);

}


////////////////////////////////////////////// Atomic Terms

//  Deal with term level things and nesting with no bnode structure


__Serializer.prototype.atomicTermToN3 = function atomicTermToN3(expr, stats) {
    switch(expr.termType) {
        case 'bnode':
        case 'variable':  return expr.toNT();
        case 'literal':
            if (expr.datatype) {
                switch (expr.datatype.uri) {
                case 'http://www.w3.org/2001/XMLSchema#integer':
                    return expr.value.toString();

                //case 'http://www.w3.org/2001/XMLSchema#double': // Must force use of 'e'

                case 'http://www.w3.org/2001/XMLSchema#boolean':
                    return expr.value? 'true' : 'false';
                }
            }
            var str = this.stringToN3(expr.value);
            if (expr.lang){
                str+= '@' + expr.lang;
            } else if (expr.datatype) {
                str+= '^^' + this.termToN3(expr.datatype, stats);
            }
            return str;
        case 'symbol':
            return this.symbolToN3(expr);
       default:
            throw "Internal: atomicTermToN3 cannot handle "+expr+" of termType+"+expr.termType
            return ''+expr;
    }
};

    //  stringToN3:  String escaping for N3

__Serializer.prototype.validPrefix = new RegExp(/^[a-zA-Z][a-zA-Z0-9]*$/);

__Serializer.prototype.forbidden1 = new RegExp(/[\\"\b\f\r\v\t\n\u0080-\uffff]/gm);
__Serializer.prototype.forbidden3 = new RegExp(/[\\"\b\f\r\v\u0080-\uffff]/gm);
__Serializer.prototype.stringToN3 = function stringToN3(str, flags) {
    if (!flags) flags = "e";
    var res = '', i=0, j=0;
    var delim;
    var forbidden;
    if (str.length > 20 // Long enough to make sense
            && str.slice(-1) != '"'  // corner case'
            && flags.indexOf('n') <0  // Force single line
            && (str.indexOf('\n') >0 || str.indexOf('"') > 0)) {
        delim = '"""';
        forbidden =  __Serializer.prototype.forbidden3;
    } else {
        delim = '"';
        forbidden = __Serializer.prototype.forbidden1;
    }
    for(i=0; i<str.length;) {
        forbidden.lastIndex = 0;
        var m = forbidden.exec(str.slice(i));
        if (m == null) break;
        j = i + forbidden.lastIndex -1;
        res += str.slice(i,j);
        var ch = str[j];
        if (ch=='"' && delim == '"""' &&  str.slice(j,j+3) != '"""') {
            res += ch;



        } else {

            var k = '\b\f\r\t\v\n\\"'.indexOf(ch); // No escaping of bell (7)?
            if (k >= 0) {
                res += "\\" + 'bfrtvn\\"'[k];
            } else  {
                if (flags.indexOf('e')>=0) {
                    res += '\\u' + ('000'+
                     ch.charCodeAt(0).toString(16).toLowerCase()).slice(-4)
                } else { // no 'e' flag
                    res += ch;

                }
            }
        }
        i = j+1;
    }
    return delim + res + str.slice(i) + delim
}



//  A single symbol, either in  <> or namespace notation


__Serializer.prototype.symbolToN3 = function symbolToN3(x) {  // c.f. symbolString() in notation3.py
    var uri = x.uri;
    var j = uri.indexOf('#');
    if (j<0 && this.flags.indexOf('/') < 0) {
        j = uri.lastIndexOf('/');
    }
    if (j >= 0 && this.flags.indexOf('p') < 0 &&
        // Can split at namespace but only if http[s]: URI or file: or ws[s] (why not others?)
        (uri.indexOf('http') === 0 || uri.indexOf('ws') === 0 || uri.indexOf('file') === 0))  {
        var canSplit = true;
        for (var k=j+1; k<uri.length; k++) {
            if (__Serializer.prototype._notNameChars.indexOf(uri[k]) >=0) {
                canSplit = false; break;
            }
        }

        if (uri.slice(0, j+1) == this.base + '#') { // base-relative
            return '<#' + uri.slice(j+1) + '>';
        }
        if (canSplit) {
            var localid = uri.slice(j+1);
            var namesp = uri.slice(0,j+1);
            if (this.defaultNamespace && this.defaultNamespace == namesp
                && this.flags.indexOf('d') < 0) {// d -> suppress default
                if (this.flags.indexOf('k') >= 0 &&
                    this.keyords.indexOf(localid) <0)
                    return localid;
                return ':' + localid;
            }
            this.checkIntegrity(); //  @@@ Remove when not testing
            var prefix = this.prefixes[namesp];
            if (!prefix) prefix = this.makeUpPrefix(namesp);
            if (prefix) {
                this.namespacesUsed[namesp] = true;
                return prefix + ':' + localid;
            }
            // Fall though if can't do qname
        }
    }
    if (this.flags.indexOf('r') < 0 && this.base)
        uri = $rdf.uri.refTo(this.base, uri);
    else if (this.flags.indexOf('u') >= 0)
        uri = backslashUify(uri);
    else uri = hexify(uri);
    return '<'+uri+'>';
}


// String escaping utilities


function hexify(str) { // also used in parser
  return encodeURI(str);
}


function backslashUify(str) {
    var res = '', k;
    for (var i=0; i<str.length; i++) {
        k = str.charCodeAt(i);
        if (k>65535)
            res += '\\U' + ('00000000'+k.toString(16)).slice(-8); // convert to upper?
        else if (k>126)
            res += '\\u' + ('0000'+k.toString(16)).slice(-4);
        else
            res += str[i];
    }
    return res;
}


///////////////////////////// Quad store serialization


// @para. write  - a function taking a single string to be output
//
__Serializer.prototype.writeStore = function(write) {

    var kb = this.store;
    var fetcher = kb.fetcher;
    var session = fetcher && fetcher.appNode;

    // The core data

    var sources = this.store.index[3];
    for (s in sources) {  // -> assume we can use -> as short for log:semantics
        var source = kb.fromNT(s);
        if (session && source.sameTerm(session)) continue;
        write('\n'+ this.atomicTermToN3(source)+' ' +
                this.atomicTermToN3(kb.sym('http://www.w3.org/2000/10/swap/log#semantics'))
                 + ' { '+ this.statementsToN3(kb.statementsMatching(
                            undefined, undefined, undefined, source)) + ' }.\n');
    }


    // The metadata from HTTP interactions:

    kb.statementsMatching(undefined,
            kb.sym('http://www.w3.org/2007/ont/link#requestedURI')).map(
                function(st){
                    write('\n<' + st.object.value + '> log:metadata {\n');
                    var sts = kb.statementsMatching(undefined, undefined, undefined,  st.subject);
                    write(this.statementsToN3(this.statementsToN3(sts)));
                    write('}.\n');
                });

    // Inferences we have made ourselves not attributable to anyone else

    if (session) metaSources.push(session);
    var metadata = [];
    metaSources.map(function(source){
        metadata = metadata.concat(kb.statementsMatching(undefined, undefined, undefined, source));
    });
    write(this.statementsToN3(metadata));

}





//////////////////////////////////////////////// XML serialization

__Serializer.prototype.statementsToXML = function(sts) {
    var indent = 4;
    var width = 80;

    var namespaceCounts = []; // which have been used
    namespaceCounts['http://www.w3.org/1999/02/22-rdf-syntax-ns#'] = true;

    var liPrefix = 'http://www.w3.org/1999/02/22-rdf-syntax-ns#_';	//prefix for ordered list items

    ////////////////////////// Arrange the bits of XML text

    var spaces=function(n) {
        var s='';
        for(var i=0; i<n; i++) s+=' ';
        return s
    }

    var XMLtreeToLine = function(tree) {
        var str = '';
        for (var i=0; i<tree.length; i++) {
            var branch = tree[i];
            var s2 = (typeof branch == 'string') ? branch : XMLtreeToLine(branch);
            str += s2;
        }
        return str;
    }

    // Convert a nested tree of lists and strings to a string
    var XMLtreeToString = function(tree, level) {
        var str = '';
        var lastLength = 100000;
        if (!level) level = 0;
        for (var i=0; i<tree.length; i++) {
            var branch = tree[i];
            if (typeof branch != 'string') {
                var substr = XMLtreeToString(branch, level +1);
                if (
                    substr.length < 10*(width-indent*level)
                    && substr.indexOf('"""') < 0) {// Don't mess up multiline strings
                    var line = XMLtreeToLine(branch);
                    if (line.length < (width-indent*level)) {
                        branch = '   '+line; //   @@ Hack: treat as string below
                        substr = ''
                    }
                }
                if (substr) lastLength = 10000;
                str += substr;
            }
            if (typeof branch == 'string') {
                if (lastLength < (indent*level+4)) { // continue
                    str = str.slice(0,-1) + ' ' + branch + '\n';
                    lastLength += branch.length + 1;
                } else {
                    var line = spaces(indent*level) +branch;
                    str += line +'\n';
                    lastLength = line.length;
                }

            } else { // not string
            }
        }
        return str;
    };

    function statementListToXMLTree(statements) {
        this.suggestPrefix('rdf', 'http://www.w3.org/1999/02/22-rdf-syntax-ns#');
        var stats = this.rootSubjects(statements);
        var roots = stats.roots;
        var results = []
        for (var i=0; i<roots.length; i++) {
            root = roots[i];
            results.push(subjectXMLTree(root, stats))
        }
        return results;
    }
    statementListToXMLTree = statementListToXMLTree.bind(this);

    function escapeForXML(str) {
        if (typeof str == 'undefined') return '@@@undefined@@@@';
        return str.replace(/[&<"]/g, function(m) {
          switch(m[0]) {
            case '&':
              return '&amp;';
            case '<':
              return '&lt;';
            case '"':
              return '&quot;'; //'
          }
        });
    }

    function relURI(term) {
        return escapeForXML((this.base) ? $rdf.Util.uri.refTo(this.base, term.uri) : term.uri);
    }
    relURI = relURI.bind(this);

    // The tree for a subject
    function subjectXMLTree(subject, stats) {
      var results = [];
      var type, t, st, pred;
      var sts = stats.subjects[this.toStr(subject)]; // relevant statements
      if (typeof sts == 'undefined') {
        throw('Serializing XML - Cant find statements for '+subject);
      }


      // Sort only on the predicate, leave the order at object
      // level undisturbed.  This leaves multilingual content in
      // the order of entry (for partner literals), which helps
      // readability.
      //
      // For the predicate sort, we attempt to split the uri
      // as a hint to the sequence
      sts.sort(function(a,b) {
        var ap = a.predicate.uri;
        var bp = b.predicate.uri;
        if(ap.substring(0,liPrefix.length) == liPrefix || bp.substring(0,liPrefix.length) == liPrefix) {	//we're only interested in sorting list items
          return ap.localeCompare(bp);
        }

        var as = ap.substring(liPrefix.length);
        var bs = bp.substring(liPrefix.length);
        var an = parseInt(as);
        var bn = parseInt(bs);
        if(isNaN(an) || isNaN(bn) ||
            an != as || bn != bs) {	//we only care about integers
          return ap.localeCompare(bp);
        }

        return an - bn;
      });


      for (var i=0; i<sts.length; i++) {
        st = sts[i];
        // look for a type
        if(st.predicate.uri == 'http://www.w3.org/1999/02/22-rdf-syntax-ns#type' && !type && st.object.termType == "symbol") {
          type = st.object;
          continue;	//don't include it as a child element
        }

        // see whether predicate can be replaced with "li"
        pred = st.predicate;
        if(pred.uri.substr(0, liPrefix.length) == liPrefix) {
          var number = pred.uri.substr(liPrefix.length);
          // make sure these are actually numeric list items
          var intNumber = parseInt(number);
          if(number == intNumber.toString()) {
            // was numeric; don't need to worry about ordering since we've already
            // sorted the statements
            pred = new $rdf.NamedNode('http://www.w3.org/1999/02/22-rdf-syntax-ns#li');
          }
        }

        t = qname(pred);
        switch (st.object.termType) {
          case 'bnode':
            if(stats.incoming[st.object].length == 1) {	//there should always be something in the incoming array for a bnode
              results = results.concat(['<'+ t +'>',
                subjectXMLTree(st.object, stats),
                '</'+ t +'>']);
            } else {
              results = results.concat(['<'+ t +' rdf:nodeID="'
                +st.object.toNT().slice(2)+'"/>']);
            }
          break;
          case 'symbol':
            results = results.concat(['<'+ t +' rdf:resource="'
              + relURI(st.object)+'"/>']);
          break;
          case 'literal':
            results = results.concat(['<'+ t
              + (st.object.datatype ? ' rdf:datatype="'+escapeForXML(st.object.datatype.uri)+'"' : '')
              + (st.object.lang ? ' xml:lang="'+st.object.lang+'"' : '')
              + '>' + escapeForXML(st.object.value)
              + '</'+ t +'>']);
          break;
          case 'collection':
            results = results.concat(['<'+ t +' rdf:parseType="Collection">',
              collectionXMLTree(st.object, stats),
              '</'+ t +'>']);
          break;
          default:
            throw "Can't serialize object of type "+st.object.termType +" into XML";
        } // switch
      }

      var tag = type ? qname(type) : 'rdf:Description';

      var attrs = '';
      if (subject.termType == 'bnode') {
          if(!stats.incoming[subject] || stats.incoming[subject].length != 1) { // not an anonymous bnode
              attrs = ' rdf:nodeID="'+subject.toNT().slice(2)+'"';
          }
      } else {
          attrs = ' rdf:about="'+ relURI(subject)+'"';
      }

      return [ '<' + tag + attrs + '>' ].concat([results]).concat(["</"+ tag +">"]);
    }

    subjectXMLTree = subjectXMLTree.bind(this);

    function collectionXMLTree(subject, stats) {
        var res = []
        for (var i=0; i< subject.elements.length; i++) {
            res.push(subjectXMLTree(subject.elements[i], stats));
         }
         return res;
    }

    // The property tree for a single subject or anonymos node
    function propertyXMLTree(subject, stats) {
        var results = []
        var sts = stats.subjects[this.toStr(subject)]; // relevant statements
        if (sts == undefined) return results;  // No relevant statements
        sts.sort();
        for (var i=0; i<sts.length; i++) {
            var st = sts[i];
            switch (st.object.termType) {
                case 'bnode':
                    if(stats.rootsHash[st.object.toNT()]) { // This bnode has been done as a root -- no content here @@ what bout first time
                        results = results.concat(['<'+qname(st.predicate)+' rdf:nodeID="'+st.object.toNT().slice(2)+'">',
                        '</'+qname(st.predicate)+'>']);
                    } else {
                    results = results.concat(['<'+qname(st.predicate)+' rdf:parseType="Resource">',
                        propertyXMLTree(st.object, stats),
                        '</'+qname(st.predicate)+'>']);
                    }
                    break;
                case 'symbol':
                    results = results.concat(['<'+qname(st.predicate)+' rdf:resource="'
                            + relURI(st.object)+'"/>']);
                    break;
                case 'literal':
                    results = results.concat(['<'+qname(st.predicate)
                        + (st.object.datatype ? ' rdf:datatype="'+escapeForXML(st.object.datatype.uri)+'"' : '')
                        + (st.object.lang ? ' xml:lang="'+st.object.lang+'"' : '')
                        + '>' + escapeForXML(st.object.value)
                        + '</'+qname(st.predicate)+'>']);
                    break;
                case 'collection':
                    results = results.concat(['<'+qname(st.predicate)+' rdf:parseType="Collection">',
                        collectionXMLTree(st.object, stats),
                        '</'+qname(st.predicate)+'>']);
                    break;
                default:
                    throw "Can't serialize object of type "+st.object.termType +" into XML";

            } // switch
        }
        return results;
    }
    propertyXMLTree = propertyXMLTree.bind(this);

    function qname(term) {
        var uri = term.uri;

        var j = uri.indexOf('#');
        if (j<0 && this.flags.indexOf('/') < 0) {
            j = uri.lastIndexOf('/');
        }
        if (j < 0) throw ("Cannot make qname out of <"+uri+">")

        var canSplit = true;
        for (var k=j+1; k<uri.length; k++) {
            if (__Serializer.prototype._notNameChars.indexOf(uri[k]) >=0) {
                throw ('Invalid character "'+uri[k] +'" cannot be in XML qname for URI: '+uri);
            }
        }
        var localid = uri.slice(j+1);
        var namesp = uri.slice(0,j+1);
        if (this.defaultNamespace && this.defaultNamespace == namesp
            && this.flags.indexOf('d') < 0) {// d -> suppress default
            return localid;
        }
        var prefix = this.prefixes[namesp];
        if (!prefix) prefix = this.makeUpPrefix(namesp);
        namespaceCounts[namesp] = true;
        return prefix + ':' + localid;
//        throw ('No prefix for namespace "'+namesp +'" for XML qname for '+uri+', namespaces: '+sz.prefixes+' sz='+sz);
    }
    qname = qname.bind(this);

    // Body of toXML:

    var tree = statementListToXMLTree(sts);
    var str = '<rdf:RDF';
    if (this.defaultNamespace)
      str += ' xmlns="'+escapeForXML(this.defaultNamespace)+'"';
    for (var ns in namespaceCounts) {
        if (!namespaceCounts.hasOwnProperty(ns)) continue;
        str += '\n xmlns:' + this.prefixes[ns] + '="'+escapeForXML(ns)+'"';
    }
    str += '>';

    var tree2 = [str, tree, '</rdf:RDF>'];  //@@ namespace declrations
    return XMLtreeToString(tree2, -1);


} // End @@ body

var Serializer = function( store ) {return new __Serializer( store )};
return Serializer;

}();
/*
 * Updates-Via
 */
var $rdf
var k
var v
var bind = function (fn, me) {
  return function () {
    return fn.apply(me, arguments)
  }
}
var hasProp = {}.hasOwnProperty

if (typeof $rdf === 'undefined' || $rdf === null) {
  $rdf = {}
}

$rdf.UpdatesSocket = (function () {
  function UpdatesSocket (parent, via1) {
    var error
    this.parent = parent
    this.via = via1
    this.subscribe = bind(this.subscribe, this)
    this.onError = bind(this.onError, this)
    this.onMessage = bind(this.onMessage, this)
    this.onClose = bind(this.onClose, this)
    this.onOpen = bind(this.onOpen, this)
    this._subscribe = bind(this._subscribe, this)
    this._send = bind(this._send, this)
    this.connected = false
    this.pending = {}
    this.subscribed = {}
    this.socket = {}
    try {
      this.socket = new WebSocket(via1)
      this.socket.onopen = this.onOpen
      this.socket.onclose = this.onClose
      this.socket.onmessage = this.onMessage
      this.socket.onerror = this.onError
    } catch (error1) {
      error = error1
      this.onError(error)
    }
  }

  UpdatesSocket.prototype._decode = function (q) {
    var elt
    var i
    var k
    var r
    var ref
    var ref1
    var v
    r = {}
    ref = (function () {
      var j, len, ref, results
      ref = q.split('&')
      results = []
      for (j = 0, len = ref.length; j < len; j++) {
        elt = ref[j]
        results.push(elt.split('='))
      }
      return results
    })()
    for (i in ref) {
      elt = ref[i]
      ref1 = [decodeURIComponent(elt[0]), decodeURIComponent(elt[1])]
      k = ref1[0]
      v = ref1[1]
      if (r[k] == null) {
        r[k] = []
      }
      r[k].push(v)
    }
    return r
  }

  UpdatesSocket.prototype._send = function (method, uri, data) {
    var base, message
    message = [method, uri, data].join(' ')
    return typeof (base = this.socket).send === 'function' ? base.send(message) : void 0
  }

  UpdatesSocket.prototype._subscribe = function (uri) {
    this._send('sub', uri, '')
    this.subscribed[uri] = true
    return this.subscribed[uri]
  }

  UpdatesSocket.prototype.onOpen = function (e) {
    var results, uri
    this.connected = true
    results = []
    for (uri in this.pending) {
      delete this.pending[uri]
      results.push(this._subscribe(uri))
    }
    return results
  }

  UpdatesSocket.prototype.onClose = function (e) {
    var uri
    this.connected = false
    for (uri in this.subscribed) {
      this.pending[uri] = true
    }
    this.subscribed = {}
    return this.subscribed
  }

  UpdatesSocket.prototype.onMessage = function (e) {
    var base, message
    message = e.data.split(' ')
    if (message[0] === 'ping') {
      return typeof (base = this.socket).send === 'function' ? base.send('pong ' + message.slice(1).join(' ')) : void 0
    } else if (message[0] === 'pub') {
      return this.parent.onUpdate(message[1], this._decode(message[2]))
    }
  }

  UpdatesSocket.prototype.onError = function (e) {
    throw new Error('onError' + e)
  }

  UpdatesSocket.prototype.subscribe = function (uri) {
    if (this.connected) {
      return this._subscribe(uri)
    } else {
      this.pending[uri] = true
      return this.pending[uri]
    }
  }

  return UpdatesSocket
})()

$rdf.UpdatesVia = (function () {
  function UpdatesVia (fetcher) {
    this.fetcher = fetcher
    this.onUpdate = bind(this.onUpdate, this)
    this.onHeaders = bind(this.onHeaders, this)
    this.register = bind(this.register, this)
    this.graph = {}
    this.via = {}
    this.fetcher.addCallback('headers', this.onHeaders)
  }

  UpdatesVia.prototype.register = function (via, uri) {
    if (this.via[via] == null) {
      this.via[via] = new $rdf.UpdatesSocket(this, via)
    }
    return this.via[via].subscribe(uri)
  }

  UpdatesVia.prototype.onHeaders = function (d) {
    var etag, uri, via
    if (d.headers == null) {
      return true
    }
    if (typeof WebSocket === 'undefined' || WebSocket === null) {
      return true
    }
    etag = d.headers['etag']
    via = d.headers['updates-via']
    uri = d.uri
    if (etag && via) {
      this.graph[uri] = {
        etag: etag,
        via: via
      }
      this.register(via, uri)
    }
    return true
  }

  UpdatesVia.prototype.onUpdate = function (uri, d) {
    return this.fetcher.refresh($rdf.sym(uri))
  }

  return UpdatesVia
})()

if ((typeof module !== 'undefined' && module !== null ? module.exports : void 0) != null) {
  for (k in $rdf) {
    if (!hasProp.call($rdf, k)) continue
    v = $rdf[k]
    module.exports[k] = v
  }
}
/**
 *
 * Project: rdflib.js, originally part of Tabulator project
 *
 * File: web.js
 *
 * Description: contains functions for requesting/fetching/retracting
 *  This implements quite a lot of the web architecture.
 * A fetcher is bound to a specific knowledge base graph, into which
 * it loads stuff and into which it writes its metadata
 * @@ The metadata should be optionally a separate graph
 *
 * - implements semantics of HTTP headers, Internet Content Types
 * - selects parsers for rdf/xml, n3, rdfa, grddl
 *
 * Dependencies:
 *
 * needs: util.js uri.js term.js rdfparser.js rdfa.js n3parser.js
 *      identity.js sparql.js jsonparser.js
 *
 * Independent of jQuery
 */

/**
 * Things to test: callbacks on request, refresh, retract
 *   loading from HTTP, HTTPS, FTP, FILE, others?
 * To do:
 * Firing up a mail client for mid:  (message:) URLs
 */

var asyncLib = require('async') // @@ Goal: remove this dependency
var jsonld = require('jsonld')
var N3 = require('n3')  // @@ Goal: remove this dependency

$rdf.Fetcher = function (store, timeout, async) {
  this.store = store
  this.thisURI = 'http://dig.csail.mit.edu/2005/ajar/ajaw/rdf/sources.js' + '#SourceFetcher' // -- Kenny
  this.timeout = timeout || 30000
  this.async = async != null ? async : true
  this.appNode = this.store.bnode() // Denoting this session
  this.store.fetcher = this // Bi-linked
  this.requested = {}
  // this.requested[uri] states:
  //   undefined     no record of web access or records reset
  //   true          has been requested, XHR in progress
  //   'done'        received, Ok
  //   403           HTTP status unauthorized
  //   404           Ressource does not exist. Can be created etc.
  //   'redirected'  In attempt to counter CORS problems retried.
  //   other strings mean various other erros, such as parse errros.
  //
  this.redirectedTo = {} // Wehn 'redireced'
  this.fetchCallbacks = {} // fetchCallbacks[uri].push(callback)

  this.nonexistant = {} // keep track of explict 404s -> we can overwrite etc
  this.lookedUp = {}
  this.handlers = []
  this.mediatypes = { }
  var sf = this
  var kb = this.store
  var ns = {} // Convenience namespaces needed in this module:
  // These are delibertely not exported as the user application should
  // make its own list and not rely on the prefixes used here,
  // and not be tempted to add to them, and them clash with those of another
  // application.
  ns.link = $rdf.Namespace('http://www.w3.org/2007/ont/link#')
  ns.http = $rdf.Namespace('http://www.w3.org/2007/ont/http#')
  ns.httph = $rdf.Namespace('http://www.w3.org/2007/ont/httph#')
  ns.rdf = $rdf.Namespace('http://www.w3.org/1999/02/22-rdf-syntax-ns#')
  ns.rdfs = $rdf.Namespace('http://www.w3.org/2000/01/rdf-schema#')
  ns.dc = $rdf.Namespace('http://purl.org/dc/elements/1.1/')

  sf.mediatypes['image/*'] = {
    'q': 0.9
  }

  $rdf.Fetcher.crossSiteProxy = function (uri) {
    if ($rdf.Fetcher.crossSiteProxyTemplate) {
      return $rdf.Fetcher.crossSiteProxyTemplate.replace('{uri}', encodeURIComponent(uri))
    } else {
      return undefined
    }
  }

  $rdf.Fetcher.RDFXMLHandler = function (args) {
    if (args) {
      this.dom = args[0]
    }
    this.handlerFactory = function (xhr) {
      xhr.handle = function (cb) {
        // sf.addStatus(xhr.req, 'parsing soon as RDF/XML...')
        var kb = sf.store
        if (!this.dom) this.dom = $rdf.Util.parseXML(xhr.responseText)
        var root = this.dom.documentElement
        if (root.nodeName === 'parsererror') { // @@ Mozilla only See issue/issue110
          sf.failFetch(xhr, 'Badly formed XML in ' + xhr.resource.uri) // have to fail the request
          throw new Error('Badly formed XML in ' + xhr.resource.uri) // @@ Add details
        }
        var parser = new $rdf.RDFParser(kb)
        try {
          parser.parse(this.dom, xhr.original.uri, xhr.original)
        } catch (e) {
          sf.addStatus(xhr.req, 'Syntax error parsing RDF/XML! ' + e)
          console.log('Syntax error parsing RDF/XML! ' + e)
        }
        if (!xhr.options.noMeta) {
          kb.add(xhr.original, ns.rdf('type'), ns.link('RDFDocument'), sf.appNode)
        }
        cb()
      }
    }
  }
  $rdf.Fetcher.RDFXMLHandler.toString = function () {
    return 'RDFXMLHandler'
  }
  $rdf.Fetcher.RDFXMLHandler.register = function (sf) {
    sf.mediatypes['application/rdf+xml'] = {}
  }
  $rdf.Fetcher.RDFXMLHandler.pattern = new RegExp('application/rdf\\+xml')

  // This would much better use on-board XSLT engine. @@
  /*  deprocated 2016-02-17  timbl
  $rdf.Fetcher.doGRDDL = function(kb, doc, xslturi, xmluri) {
      sf.requestURI('http://www.w3.org/2005/08/' + 'online_xslt/xslt?' + 'xslfile=' + escape(xslturi) + '&xmlfile=' + escape(xmluri), doc)
  }
*/
  $rdf.Fetcher.XHTMLHandler = function (args) {
    if (args) {
      this.dom = args[0]
    }
    this.handlerFactory = function (xhr) {
      xhr.handle = function (cb) {
        var relation, reverse
        if (!this.dom) {
          this.dom = $rdf.Util.parseXML(xhr.responseText)
        }
        var kb = sf.store

        // dc:title
        var title = this.dom.getElementsByTagName('title')
        if (title.length > 0) {
          kb.add(xhr.resource, ns.dc('title'), kb.literal(title[0].textContent), xhr.resource)
        // $rdf.log.info("Inferring title of " + xhr.resource)
        }

        // link rel
        var links = this.dom.getElementsByTagName('link')
        for (var x = links.length - 1; x >= 0; x--) { // @@ rev
          relation = links[x].getAttribute('rel')
          reverse = false
          if (!relation) {
            relation = links[x].getAttribute('rev')
            reverse = true
          }
          if (relation) {
            sf.linkData(xhr, relation,
              links[x].getAttribute('href'), xhr.resource, reverse)
          }
        }

        // Data Islands

        var scripts = this.dom.getElementsByTagName('script')
        for (var i = 0; i < scripts.length; i++) {
          var contentType = scripts[i].getAttribute('type')
          if ($rdf.parsable[contentType]) {
            $rdf.parse(scripts[i].textContent, kb, xhr.original.uri, contentType)
          }
        }

        if (!xhr.options.noMeta) {
          kb.add(xhr.resource, ns.rdf('type'), ns.link('WebPage'), sf.appNode)
        }

        if (xhr.options.doRDFa && $rdf.parseRDFaDOM) {
          $rdf.parseRDFaDOM(this.dom, kb, xhr.original)
        }
        cb() // Fire done callbacks
      }
    }
  }
  $rdf.Fetcher.XHTMLHandler.toString = function () {
    return 'XHTMLHandler'
  }
  $rdf.Fetcher.XHTMLHandler.register = function (sf) {
    sf.mediatypes['application/xhtml+xml'] = {}
  }
  $rdf.Fetcher.XHTMLHandler.pattern = new RegExp('application/xhtml')

  $rdf.Fetcher.XMLHandler = function () {
    this.handlerFactory = function (xhr) {
      xhr.handle = function (cb) {
        var dom = $rdf.Util.parseXML(xhr.responseText)

        // XML Semantics defined by root element namespace
        // figure out the root element
        for (var c = 0; c < dom.childNodes.length; c++) {
          // is this node an element?
          if (dom.childNodes[c].nodeType === 1) {
            // We've found the first element, it's the root
            var ns = dom.childNodes[c].namespaceURI

            // Is it RDF/XML?
            if (ns && ns === ns['rdf']) {
              sf.addStatus(xhr.req, 'Has XML root element in the RDF namespace, so assume RDF/XML.')
              sf.switchHandler('RDFXMLHandler', xhr, cb, [dom])
              return
            }
            // it isn't RDF/XML or we can't tell
            // Are there any GRDDL transforms for this namespace?
            // @@ assumes ns documents have already been loaded
            /*
            var xforms = kb.each(kb.sym(ns), kb.sym("http://www.w3.org/2003/g/data-view#namespaceTransformation"))
            for (var i = 0; i < xforms.length; i++) {
                var xform = xforms[i]
                // $rdf.log.info(xhr.resource.uri + " namespace " + ns + " has GRDDL ns transform" + xform.uri)
                 $rdf.Fetcher.doGRDDL(kb, xhr.resource, xform.uri, xhr.resource.uri)
            }
            */
            break
          }
        }

        // Or it could be XHTML?
        // Maybe it has an XHTML DOCTYPE?
        if (dom.doctype) {
          // $rdf.log.info("We found a DOCTYPE in " + xhr.resource)
          if (dom.doctype.name === 'html' && dom.doctype.publicId.match(/^-\/\/W3C\/\/DTD XHTML/) && dom.doctype.systemId.match(/http:\/\/www.w3.org\/TR\/xhtml/)) {
            sf.addStatus(xhr.req, 'Has XHTML DOCTYPE. Switching to XHTML Handler.\n')
            sf.switchHandler('XHTMLHandler', xhr, cb)
            return
          }
        }

        // Or what about an XHTML namespace?
        var html = dom.getElementsByTagName('html')[0]
        if (html) {
          var xmlns = html.getAttribute('xmlns')
          if (xmlns && xmlns.match(/^http:\/\/www.w3.org\/1999\/xhtml/)) {
            sf.addStatus(xhr.req, 'Has a default namespace for ' + 'XHTML. Switching to XHTMLHandler.\n')
            sf.switchHandler('XHTMLHandler', xhr, cb)
            return
          }
        }

        // At this point we should check the namespace document (cache it!) and
        // look for a GRDDL transform
        // @@  Get namespace document <n>, parse it, look for  <n> grddl:namespaceTransform ?y
        // Apply ?y to   dom
        // We give up. What dialect is this?
        sf.failFetch(xhr, 'Unsupported dialect of XML: not RDF or XHTML namespace, etc.\n' + xhr.responseText.slice(0, 80))
      }
    }
  }

  $rdf.Fetcher.XMLHandler.toString = function () {
    return 'XMLHandler'
  }
  $rdf.Fetcher.XMLHandler.register = function (sf) {
    sf.mediatypes['text/xml'] = {
      'q': 0.2
    }
    sf.mediatypes['application/xml'] = {
      'q': 0.2
    }
  }
  $rdf.Fetcher.XMLHandler.pattern = new RegExp('(text|application)/(.*)xml')

  $rdf.Fetcher.HTMLHandler = function () {
    this.handlerFactory = function (xhr) {
      xhr.handle = function (cb) {
        var rt = xhr.responseText
        // We only handle XHTML so we have to figure out if this is XML
        // $rdf.log.info("Sniffing HTML " + xhr.resource + " for XHTML.")

        if (rt.match(/\s*<\?xml\s+version\s*=[^<>]+\?>/)) {
          sf.addStatus(xhr.req, "Has an XML declaration. We'll assume " +
            "it's XHTML as the content-type was text/html.\n")
          sf.switchHandler('XHTMLHandler', xhr, cb)
          return
        }

        // DOCTYPE
        // There is probably a smarter way to do this
        if (rt.match(/.*<!DOCTYPE\s+html[^<]+-\/\/W3C\/\/DTD XHTML[^<]+http:\/\/www.w3.org\/TR\/xhtml[^<]+>/)) {
          sf.addStatus(xhr.req, 'Has XHTML DOCTYPE. Switching to XHTMLHandler.\n')
          sf.switchHandler('XHTMLHandler', xhr, cb)
          return
        }

        // xmlns
        if (rt.match(/[^(<html)]*<html\s+[^<]*xmlns=['"]http:\/\/www.w3.org\/1999\/xhtml["'][^<]*>/)) {
          sf.addStatus(xhr.req, 'Has default namespace for XHTML, so switching to XHTMLHandler.\n')
          sf.switchHandler('XHTMLHandler', xhr, cb)
          return
        }

        // dc:title	                       //no need to escape '/' here
        var titleMatch = (new RegExp('<title>([\\s\\S]+?)</title>', 'im')).exec(rt)
        if (titleMatch) {
          var kb = sf.store
          kb.add(
            xhr.resource,
            ns.dc('title'),
            kb.literal(titleMatch[1]),
            xhr.resource
          ) // think about xml:lang later
          kb.add(xhr.resource, ns.rdf('type'), ns.link('WebPage'), sf.appNode)
          cb() // doneFetch, not failed
          return
        }
        sf.addStatus(xhr.req, 'non-XML HTML document, not parsed for data.')
        sf.doneFetch(xhr)
        // sf.failFetch(xhr, "Sorry, can't yet parse non-XML HTML")
      }
    }
  }

  $rdf.Fetcher.HTMLHandler.toString = function () {
    return 'HTMLHandler'
  }
  $rdf.Fetcher.HTMLHandler.register = function (sf) {
    sf.mediatypes['text/html'] = {
      'q': 0.3
    }
  }
  $rdf.Fetcher.HTMLHandler.pattern = new RegExp('text/html')

  $rdf.Fetcher.TextHandler = function () {
    this.handlerFactory = function (xhr) {
      xhr.handle = function (cb) {
        // We only speak dialects of XML right now. Is this XML?
        var rt = xhr.responseText

        // Look for an XML declaration
        if (rt.match(/\s*<\?xml\s+version\s*=[^<>]+\?>/)) {
          sf.addStatus(xhr.req, 'Warning: ' + xhr.resource + " has an XML declaration. We'll assume " +
            "it's XML but its content-type wasn't XML.\n")
          sf.switchHandler('XMLHandler', xhr, cb)
          return
        }

        // Look for an XML declaration
        if (rt.slice(0, 500).match(/xmlns:/)) {
          sf.addStatus(xhr.req, "May have an XML namespace. We'll assume " +
            "it's XML but its content-type wasn't XML.\n")
          sf.switchHandler('XMLHandler', xhr, cb)
          return
        }

        // We give up finding semantics - this is not an error, just no data
        sf.addStatus(xhr.req, 'Plain text document, no known RDF semantics.')
        sf.doneFetch(xhr)
        //                sf.failFetch(xhr, "unparseable - text/plain not visibly XML")
        //                dump(xhr.resource + " unparseable - text/plain not visibly XML, starts:\n" + rt.slice(0, 500)+"\n")
      }
    }
  }

  $rdf.Fetcher.TextHandler.toString = function () {
    return 'TextHandler'
  }
  $rdf.Fetcher.TextHandler.register = function (sf) {
    sf.mediatypes['text/plain'] = {
      'q': 0.1
    }
  }
  $rdf.Fetcher.TextHandler.pattern = new RegExp('text/plain')

  $rdf.Fetcher.N3Handler = function () {
    this.handlerFactory = function (xhr) {
      xhr.handle = function (cb) {
        // Parse the text of this non-XML file

        // console.log('web.js: Parsing as N3 ' + xhr.resource.uri + ' base: ' + xhr.original.uri) // @@@@ comment me out
        // sf.addStatus(xhr.req, "N3 not parsed yet...")
        var p = $rdf.N3Parser(kb, kb, xhr.original.uri, xhr.original.uri, null, null, '', null)
        //                p.loadBuf(xhr.responseText)
        try {
          p.loadBuf(xhr.responseText)
        } catch (e) {
          var msg = ('Error trying to parse ' + xhr.resource + ' as Notation3:\n' + e + ':\n' + e.stack)
          // dump(msg+"\n")
          sf.failFetch(xhr, msg)
          return
        }

        sf.addStatus(xhr.req, 'N3 parsed: ' + p.statementCount + ' triples in ' + p.lines + ' lines.')
        sf.store.add(xhr.original, ns.rdf('type'), ns.link('RDFDocument'), sf.appNode)
        var args = [xhr.original.uri] // Other args needed ever?
        sf.doneFetch(xhr)
      }
    }
  }

  $rdf.Fetcher.N3Handler.toString = function () {
    return 'N3Handler'
  }
  $rdf.Fetcher.N3Handler.register = function (sf) {
    sf.mediatypes['text/n3'] = {
      'q': '1.0'
    } // as per 2008 spec
    sf.mediatypes['application/x-turtle'] = {
      'q': 1.0
    } // pre 2008
    sf.mediatypes['text/turtle'] = {
      'q': 1.0
    } // pre 2008
  }
  $rdf.Fetcher.N3Handler.pattern = new RegExp('(application|text)/(x-)?(rdf\\+)?(n3|turtle)')

  $rdf.Util.callbackify(this, ['request', 'recv', 'headers', 'load', 'fail', 'refresh', 'retract', 'done'])

  this.addHandler = function (handler) {
    sf.handlers.push(handler)
    handler.register(sf)
  }

  this.switchHandler = function (name, xhr, cb, args) {
    var Handler = null
    for (var i = 0; i < this.handlers.length; i++) {
      if ('' + this.handlers[i] === name) {
        Handler = this.handlers[i]
      }
    }
    if (!Handler) {
      throw new Error('web.js: switchHandler: name=' + name + ' , this.handlers =' + this.handlers + '\n' +
      'switchHandler: switching to ' + Handler + '; sf=' + sf +
      '; typeof $rdf.Fetcher=' + typeof $rdf.Fetcher +
      ';\n\t $rdf.Fetcher.HTMLHandler=' + $rdf.Fetcher.HTMLHandler + '\n' +
      '\n\tsf.handlers=' + sf.handlers + '\n')
    }
    (new Handler(args)).handlerFactory(xhr)
    xhr.handle(cb)
  }

  this.addStatus = function (req, status) {
    // <Debug about="parsePerformance">
    var now = new Date()
    status = '[' + now.getHours() + ':' + now.getMinutes() + ':' + now.getSeconds() + '.' + now.getMilliseconds() + '] ' + status
    // </Debug>
    var kb = this.store
    var s = kb.the(req, ns.link('status'))
    if (s && s.append) {
      s.append(kb.literal(status))
    } else {
      $rdf.log.warn('web.js: No list to add to: ' + s + ',' + status) // @@@
    }
  }

  // Record errors in the system on failure
  // Returns xhr so can just do return this.failfetch(...)
  this.failFetch = function (xhr, status) {
    this.addStatus(xhr.req, status)
    if (!xhr.options.noMeta) {
      kb.add(xhr.original, ns.link('error'), status)
    }
    if (!xhr.resource.sameTerm(xhr.original)) {
      console.log('@@ Recording failure original ' + xhr.original + '( as ' + xhr.resource + ') : ' + xhr.status)
    } else {
      console.log('@@ Recording failure for ' + xhr.original + ': ' + xhr.status)
    }
    this.requested[$rdf.uri.docpart(xhr.original.uri)] = xhr.status // changed 2015 was false
    while (this.fetchCallbacks[xhr.original.uri] && this.fetchCallbacks[xhr.original.uri].length) {
      this.fetchCallbacks[xhr.original.uri].shift()(false, 'Fetch of <' + xhr.original.uri + '> failed: ' + status, xhr)
    }
    delete this.fetchCallbacks[xhr.original.uri]
    this.fireCallbacks('fail', [xhr.original.uri, status])
    xhr.abort()
    return xhr
  }

  // in the why part of the quad distinguish between HTML and HTTP header
  // Reverse is set iif the link was rev= as opposed to rel=
  this.linkData = function (xhr, rel, uri, why, reverse) {
    if (!uri) return
    var predicate
    // See http://www.w3.org/TR/powder-dr/#httplink for describedby 2008-12-10
    var obj = kb.sym($rdf.uri.join(uri, xhr.original.uri))
    if (rel === 'alternate' || rel === 'seeAlso' || rel === 'meta' || rel === 'describedby') {
      if (obj.uri === xhr.original.uri) return
      predicate = ns.rdfs('seeAlso')
    } else if (rel === 'type') {
      predicate = $rdf.sym('http://www.w3.org/1999/02/22-rdf-syntax-ns#type')
    } else {
      // See https://www.iana.org/assignments/link-relations/link-relations.xml
      // Alas not yet in RDF yet for each predicate
      predicate = kb.sym($rdf.uri.join(rel, 'http://www.iana.org/assignments/link-relations/'))
    }
    if (reverse) {
      kb.add(obj, predicate, xhr.original, why)
    } else {
      kb.add(xhr.original, predicate, obj, why)
    }
  }

  this.parseLinkHeader = function (xhr, thisReq) {
    var link
    try {
      link = xhr.getResponseHeader('link') // May crash from CORS error
    } catch (e) {}
    if (link) {
      var linkexp = /<[^>]*>\s*(\s*;\s*[^\(\)<>@,;:"\/\[\]\?={} \t]+=(([^\(\)<>@,;:"\/\[\]\?={} \t]+)|("[^"]*")))*(,|$)/g
      var paramexp = /[^\(\)<>@,;:"\/\[\]\?={} \t]+=(([^\(\)<>@,;:"\/\[\]\?={} \t]+)|("[^"]*"))/g

      var matches = link.match(linkexp)
      for (var i = 0; i < matches.length; i++) {
        var split = matches[i].split('>')
        var href = split[0].substring(1)
        var ps = split[1]
        var s = ps.match(paramexp)
        for (var j = 0; j < s.length; j++) {
          var p = s[j]
          var paramsplit = p.split('=')
          // var name = paramsplit[0]
          var rel = paramsplit[1].replace(/["']/g, '') // '"
          this.linkData(xhr, rel, href, thisReq)
        }
      }
    }
  }

  this.doneFetch = function (xhr) {
    this.addStatus(xhr.req, 'Done.')
    this.requested[xhr.original.uri] = 'done' // Kenny
    while (this.fetchCallbacks[xhr.original.uri] && this.fetchCallbacks[xhr.original.uri].length) {
      this.fetchCallbacks[xhr.original.uri].shift()(true, undefined, xhr)
    }
    delete this.fetchCallbacks[xhr.original.uri]
    this.fireCallbacks('done', [xhr.original.uri])
  }
  var handlerList = [
    $rdf.Fetcher.RDFXMLHandler, $rdf.Fetcher.XHTMLHandler,
    $rdf.Fetcher.XMLHandler, $rdf.Fetcher.HTMLHandler,
    $rdf.Fetcher.TextHandler, $rdf.Fetcher.N3Handler
  ]
  handlerList.map(this.addHandler)

  /** Note two nodes are now smushed
   **
   ** If only one was flagged as looked up, then
   ** the new node is looked up again, which
   ** will make sure all the URIs are dereferenced
   */
  this.nowKnownAs = function (was, now) {
    if (this.lookedUp[was.uri]) {
      if (!this.lookedUp[now.uri]) this.lookUpThing(now, was) //  @@@@  Transfer userCallback
    } else if (this.lookedUp[now.uri]) {
      if (!this.lookedUp[was.uri]) this.lookUpThing(was, now)
    }
  }

  // Returns promise of XHR
  //
  this.webOperation = function (method, uri, options) {
    uri = uri.uri || uri; options = options || {}
    var fetcher = this
    return new Promise(function (resolve, reject) {
      var xhr = $rdf.Util.XMLHTTPFactory()
      xhr.options = options
      if (!options.noMeta && typeof tabulator !== 'undefined') {
        fetcher.saveRequestMetadata(xhr, tabulator.kb, uri)
      }
      xhr.onreadystatechange = function () {
        if (xhr.readyState === 4) { // NOte a 404 can be not afailure
          var ok = (!xhr.status || (xhr.status >= 200 && xhr.status < 300))
          if (!options.noMeta && typeof tabulator !== 'undefined') {
            fetcher.saveResponseMetadata(xhr, tabulator.kb)
          }
          if (ok) resolve(xhr)
          reject(xhr.status + ' ' + xhr.statusText)
        }
      }
      xhr.open(method, uri, true)
      if (options.contentType) {
        xhr.setRequestHeader('Content-type', options.contentType)
      }
      xhr.send(options.data ? options.data : undefined)
    })
  }

  this.webCopy = function (here, there, content_type) {
    var fetcher = this
    here = here.uri || here
    return new Promise(function (resolve, reject) {
      this.webOperation('GET', here)
        .then(function (xhr) {
          fetcher.webOperation('PUT', // @@@ change to binary from text
            there, { data: xhr.responseText, contentType: content_type })
        })
        .then(function (xhr) {
          resolve(xhr)
        })
        .catch(function (e) {
          reject(e)
        })
    })
  }

  // Looks up something.
  //
  // Looks up all the URIs a things has.
  //
  // Parameters:
  //
  //  term:       canonical term for the thing whose URI is to be dereferenced
  //  rterm:      the resource which refered to this (for tracking bad links)
  //  options:    (old: force paraemter) or dictionary of options:
  //      force:      Load the data even if loaded before
  //  oneDone:   is called as callback(ok, errorbody, xhr) for each one
  //  allDone:   is called as callback(ok, errorbody) for all of them
  // Returns      the number of URIs fetched
  //
  this.lookUpThing = function (term, rterm, options, oneDone, allDone) {
    var uris = kb.uris(term) // Get all URIs
    var success = true
    var errors = ''
    var outstanding = {}
    var force
    if (options === false || options === true) { // Old signature
      force = options
      options = { force: force }
    } else {
      if (options === undefined) options = {}
      force = !!options.force
    }

    if (typeof uris !== 'undefined') {
      for (var i = 0; i < uris.length; i++) {
        var u = uris[i]
        outstanding[u] = true
        this.lookedUp[u] = true
        var sf = this

        var requestOne = function requestOne (u1) {
          sf.requestURI($rdf.uri.docpart(u1), rterm, options,
            function (ok, body, xhr) {
              if (ok) {
                if (oneDone) oneDone(true, u1)
              } else {
                if (oneDone) oneDone(false, body)
                success = false
                errors += body + '\n'
              }
              delete outstanding[u]
              if (Object.keys(outstanding).length > 0) {
                return
              }
              if (allDone) {
                allDone(success, errors)
              }
            }
          )
        }
        requestOne(u)
      }
    }
    return uris.length
  }

  /* Promise-based load function
  **
  ** NamedNode -> Promise of xhr
  ** uri string -> Promise of xhr
  ** Array of the above -> Promise of array of xhr
  **
  ** @@ todo: If p1 is array then sequence or parallel fetch of all
  */
  this.load = function (uri, options) {
    var fetcher = this
    if (uri instanceof Array) {
      var ps = uri.map(function (x) {
        return fetcher.load(x)
      })
      return Promise.all(ps)
    }
    uri = uri.uri || uri // NamedNode or URI string
    return new Promise(function (resolve, reject) {
      fetcher.nowOrWhenFetched(uri, options, function (ok, message, xhr) {
        if (ok) {
          resolve(xhr)
        } else {
          reject(message)
        }
      })
    })
  }

  /*  Ask for a doc to be loaded if necessary then call back
  **
  ** Changed 2013-08-20:  Added (ok, errormessage) params to callback
  **
  ** Calling methods:
  **   nowOrWhenFetched (uri, userCallback)
  **   nowOrWhenFetched (uri, options, userCallback)
  **   nowOrWhenFetched (uri, referringTerm, userCallback, options)  <-- old
  **   nowOrWhenFetched (uri, referringTerm, userCallback) <-- old
  **
  **  Options include:
  **   referringTerm    The docuemnt in which this link was found.
  **                    this is valuable when finding the source of bad URIs
  **   force            boolean.  Never mind whether you have tried before,
  **                    load this from scratch.
  **   forceContentType Override the incoming header to force the data to be
  **                    treaed as this content-type.
  **/
  this.nowOrWhenFetched = function (uri, p2, userCallback, options) {
    uri = uri.uri || uri // allow symbol object or string to be passed
    if (typeof p2 === 'function') {
      options = {}
      userCallback = p2
    } else if (typeof p2 === 'undefined') { // original calling signature
      // referingTerm = undefined
    } else if (p2 instanceof $rdf.NamedNode) {
      // referingTerm = p2
      options = {referingTerm: p2}
    } else {
      options = p2
    }

    this.requestURI(uri, p2, options || {}, userCallback)
  }

  this.get = this.nowOrWhenFetched

  // Look up response header
  //
  // Returns: a list of header values found in a stored HTTP response
  //      or [] if response was found but no header found
  //      or undefined if no response is available.
  //
  this.getHeader = function (doc, header) {
    var kb = this.store
    var requests = kb.each(undefined, ns.link('requestedURI'), doc.uri)
    for (var r = 0; r < requests.length; r++) {
      var request = requests[r]
      if (request !== undefined) {
        var response = kb.any(request, ns.link('response'))
        if (request !== undefined) {
          var results = kb.each(response, ns.httph(header.toLowerCase()))
          if (results.length) {
            return results.map(function (v) {
              return v.value
            })
          }
          return []
        }
      }
    }
    return undefined
  }

  this.proxyIfNecessary = function (uri) {
    if (typeof tabulator !== 'undefined' && tabulator.isExtension) return uri // Extenstion does not need proxy
    // browser does 2014 on as https browser script not trusted
    // If the web app origin is https: then the mixed content rules
    // prevent it loading insecure http: stuff so we need proxy.
    if ($rdf.Fetcher.crossSiteProxyTemplate &&
        (typeof document !== 'undefined') &&
        document.location &&
        ('' + document.location).slice(0, 6) === 'https:' && // origin is secure
        uri.slice(0, 5) === 'http:') { // requested data is not
      return $rdf.Fetcher.crossSiteProxyTemplate.replace('{uri}', encodeURIComponent(uri))
    }
    return uri
  }

  this.saveRequestMetadata = function (xhr, kb, docuri) {
    var request = kb.bnode()
    xhr.resource = $rdf.sym(docuri)

    xhr.req = request
    if (!xhr.options.noMeta) { // Store no triples but do mind the bnode for req
      var now = new Date()
      var timeNow = '[' + now.getHours() + ':' + now.getMinutes() + ':' + now.getSeconds() + '] '
      kb.add(request, ns.rdfs('label'), kb.literal(timeNow + ' Request for ' + docuri), this.appNode)
      kb.add(request, ns.link('requestedURI'), kb.literal(docuri), this.appNode)
      if (xhr.original && xhr.original.uri !== docuri) {
        kb.add(request, ns.link('orginalURI'), kb.literal(xhr.original.uri), this.appNode)
      }
      kb.add(request, ns.link('status'), kb.collection(), this.appNode)
    }
    return request
  }

  this.saveResponseMetadata = function (xhr, kb) {
    var response = kb.bnode()

    if (xhr.req) kb.add(xhr.req, ns.link('response'), response)
    kb.add(response, ns.http('status'), kb.literal(xhr.status), response)
    kb.add(response, ns.http('statusText'), kb.literal(xhr.statusText), response)

    xhr.headers = {}
    if ($rdf.uri.protocol(xhr.resource.uri) === 'http' || $rdf.uri.protocol(xhr.resource.uri) === 'https') {
      xhr.headers = $rdf.Util.getHTTPHeaders(xhr)
      for (var h in xhr.headers) { // trim below for Safari - adds a CR!
        kb.add(response, ns.httph(h.toLowerCase()), xhr.headers[h].trim(), response)
      }
    }
    return response
  }

  /** Requests a document URI and arranges to load the document.
   ** Parameters:
   **	    term:  term for the thing whose URI is to be dereferenced
   **      rterm:  the resource which refered to this (for tracking bad links)
   **      options:
   **              force:  Load the data even if loaded before
   **              withCredentials:   flag for XHR/CORS etc
   **      userCallback:  Called with (true) or (false, errorbody, {status: 400}) after load is done or failed
   ** Return value:
   **	    The xhr object for the HTTP access
   **      null if the protocol is not a look-up protocol,
   **              or URI has already been loaded
   */
  this.requestURI = function (docuri, rterm, options, userCallback) { // sources_request_new

    // Various calling conventions
    docuri = docuri.uri || docuri // NamedNode or string
    docuri = docuri.split('#')[0]
    if (typeof options === 'boolean') {
      options = { 'force': options } // Ols dignature
    }
    if (typeof options === 'undefined') options = {}

    var force = !!options.force
    var kb = this.store
    var args = arguments
    var baseURI = options.baseURI || docuri  // Preseve though proxying etc
    options.userCallback = userCallback

    var pcol = $rdf.uri.protocol(docuri)
    if (pcol === 'tel' || pcol === 'mailto' || pcol === 'urn') {
      // "No look-up operation on these, but they are not errors?"
      console.log('Unsupported protocol in: ' + docuri)
      return userCallback(false, 'Unsupported protocol', { 'status': 900 }) ||
        undefined
    }
    var docterm = kb.sym(docuri)

    var sta = this.getState(docuri)
    if (!force) {
      if (sta === 'fetched') {
        return userCallback ? userCallback(true) : undefined
      }
      if (sta === 'failed') {
        return userCallback
          ? userCallback(false, 'Previously failed. ' + this.requested[docuri],
              {'status': this.requested[docuri]})
          : undefined // An xhr standin
      }
    // if (sta === 'requested') return userCallback? userCallback(false, "Sorry already requested - pending already.", {'status': 999 }) : undefined
    } else {
      delete this.nonexistant[docuri]
    }
    // @@ Should allow concurrent requests

    // If it is 'failed', then shoulkd we try again?  I think so so an old error doens't get stuck
    // if (sta === 'unrequested')

    this.fireCallbacks('request', args) // Kenny: fire 'request' callbacks here
    // dump( "web.js: Requesting uri: " + docuri + "\n" )

    if (userCallback) {
      if (!this.fetchCallbacks[docuri]) {
        this.fetchCallbacks[docuri] = [ userCallback ]
      } else {
        this.fetchCallbacks[docuri].push(userCallback)
      }
    }

    if (this.requested[docuri] === true) {
      return // Don't ask again - wait for existing call
    } else {
      this.requested[docuri] = true
    }

    if (!options.noMeta && rterm && rterm.uri) {
      kb.add(docterm.uri, ns.link('requestedBy'), rterm.uri, this.appNode)
    }

    var xhr = $rdf.Util.XMLHTTPFactory()
    var req = xhr.req = kb.bnode()
    xhr.original = $rdf.sym(baseURI)
    // console.log('XHR original: ' + xhr.original)
    xhr.options = options
    xhr.resource = docterm  // This might be proxified
    var sf = this

    var now = new Date()
    var timeNow = '[' + now.getHours() + ':' + now.getMinutes() + ':' + now.getSeconds() + '] '
    if (!options.noMeta) {
      kb.add(req, ns.rdfs('label'), kb.literal(timeNow + ' Request for ' + docuri), this.appNode)
      kb.add(req, ns.link('requestedURI'), kb.literal(docuri), this.appNode)
      kb.add(req, ns.link('status'), kb.collection(), this.appNode)
    }

    var checkCredentialsRetry = function () {
      if (!xhr.withCredentials) return false // not dealt with

      if (xhr.retriedWithCredentials) {
        return true
      }
      xhr.retriedWithCredentials = true // protect against called twice
      console.log('web: Retrying with no credentials for ' + xhr.resource)
      xhr.abort()
      delete sf.requested[docuri] // forget the original request happened
      var newopt = {}
      for (var opt in options) { // transfer baseURI etc
        if (options.hasOwnProperty(opt)) {
          newopt[opt] = options[opt]
        }
      }
      newopt.withCredentials = false
      sf.addStatus(xhr.req, 'Abort: Will retry with credentials SUPPRESSED to see if that helps')
      sf.requestURI(docuri, rterm, newopt, xhr.userCallback) // userCallback already registered (with where?)
      return true
    }

    var onerrorFactory = function (xhr) {
      return function (event) {
        xhr.onErrorWasCalled = true // debugging and may need it
        if (typeof document !== 'undefined') { // Mashup situation, not node etc
          if ($rdf.Fetcher.crossSiteProxyTemplate && document.location && !xhr.proxyUsed) {
            var hostpart = $rdf.uri.hostpart
            var here = '' + document.location
            var uri = xhr.resource.uri
            if (hostpart(here) && hostpart(uri) && hostpart(here) !== hostpart(uri)) { // If cross-site
              if (xhr.status === 401 || xhr.status === 403 || xhr.status === 404) {
                onreadystatechangeFactory(xhr)()
              } else {
                // IT IS A PAIN THAT NO PROPER ERROR REPORTING
                if (checkCredentialsRetry(xhr)) { // If credentials flag set, retry without,
                  return
                }
                // If it wasn't, or we already tried that
                var newURI = $rdf.Fetcher.crossSiteProxy(uri)
                console.log('web: Direct failed so trying proxy ' + newURI)
                sf.addStatus(xhr.req, 'BLOCKED -> Cross-site Proxy to <' + newURI + '>')
                if (xhr.aborted) return

                var kb = sf.store
                var oldreq = xhr.req
                if (!xhr.options.noMeta) {
                  kb.add(oldreq, ns.http('redirectedTo'), kb.sym(newURI), oldreq)
                }
                xhr.abort()
                xhr.aborted = true

                sf.addStatus(oldreq, 'redirected to new request') // why
                // the callback throws an exception when called from xhr.onerror (so removed)
                // sf.fireCallbacks('done', args) // Are these args right? @@@   Not done yet! done means success
                sf.requested[xhr.resource.uri] = 'redirected'
                sf.redirectedTo[xhr.resource.uri] = newURI

                if (sf.fetchCallbacks[xhr.resource.uri]) {
                  if (!sf.fetchCallbacks[newURI]) {
                    sf.fetchCallbacks[newURI] = []
                  }
                  sf.fetchCallbacks[newURI] === sf.fetchCallbacks[newURI].concat(sf.fetchCallbacks[xhr.resource.uri])
                  delete sf.fetchCallbacks[xhr.resource.uri]
                }

                var xhr2 = sf.requestURI(newURI, xhr.resource, xhr.options, xhr.userCallback)
                if (xhr2) {
                  xhr2.proxyUsed = true // only try the proxy once
                  xhr2.original = xhr.original
                  console.log('Proxying but original still ' + xhr2.original)
                }
                if (xhr2 && xhr2.req) {
                  if (!xhr.options.noMeta) {
                    kb.add(xhr.req,
                      kb.sym('http://www.w3.org/2007/ont/link#redirectedRequest'),
                      xhr2.req,
                      sf.appNode)
                  }
                  return
                }
              }
            }

            xhr.status = 999 //
          }
        } // mashu
      } // function of event
    } // onerrorFactory

    // Set up callbacks
    var onreadystatechangeFactory = function (xhr) {
      return function () {
        var handleResponse = function () {
          if (xhr.handleResponseDone) return
          xhr.handleResponseDone = true
          var handler = null
          var thisReq = xhr.req // Might have changes by redirect
          sf.fireCallbacks('recv', args)
          var kb = sf.store
          sf.saveResponseMetadata(xhr, kb)
          sf.fireCallbacks('headers', [{uri: docuri, headers: xhr.headers}])

          // Check for masked errors.
          // For "security reasons" theboraser hides errors such as CORS errors from
          // the calling code (2015). oneror() used to be called but is not now.
          //
          if (xhr.status === 0) {
            console.log('Masked error - status 0 for ' + xhr.resource.uri)
            if (checkCredentialsRetry(xhr)) { // retry is could be credentials flag CORS issue
              return
            }
            xhr.status = 900 // unknown masked error
            return
          }
          if (xhr.status >= 400) { // For extra dignostics, keep the reply
            //  @@@ 401 should cause  a retry with credential son
            // @@@ cache the credentials flag by host ????
            if (xhr.status === 404) {
              kb.fetcher.nonexistant[xhr.resource.uri] = true
            }
            if (xhr.responseText.length > 10) {
              var response2 = kb.bnode()
              kb.add(response2, ns.http('content'), kb.literal(xhr.responseText), response2)
              if (xhr.statusText) {
                kb.add(response2, ns.http('statusText'), kb.literal(xhr.statusText), response2)
              }
            // dump("HTTP >= 400 responseText:\n"+xhr.responseText+"\n"); // @@@@
            }
            sf.failFetch(xhr, 'HTTP error for ' + xhr.resource + ': ' + xhr.status + ' ' + xhr.statusText)
            return
          }

          var loc = xhr.headers['content-location']

          // deduce some things from the HTTP transaction
          var addType = function (cla) { // add type to all redirected resources too
            var prev = thisReq
            if (loc) {
              var docURI = kb.any(prev, ns.link('requestedURI'))
              if (docURI !== loc) {
                kb.add(kb.sym(loc), ns.rdf('type'), cla, sf.appNode)
              }
            }
            for (;;) {
              var doc = kb.any(prev, ns.link('requestedURI'))
              if (doc && doc.value) {
                kb.add(kb.sym(doc.value), ns.rdf('type'), cla, sf.appNode)
              } // convert Literal
              prev = kb.any(undefined, kb.sym('http://www.w3.org/2007/ont/link#redirectedRequest'), prev)
              if (!prev) break
              var response = kb.any(prev, kb.sym('http://www.w3.org/2007/ont/link#response'))
              if (!response) break
              var redirection = kb.any(response, kb.sym('http://www.w3.org/2007/ont/http#status'))
              if (!redirection) break
              if (redirection !== '301' && redirection !== '302') break
            }
          }
          // This is a minimal set to allow the use of damaged servers if necessary
          var extensionToContentType = {
            'rdf': 'application/rdf+xml', 'owl': 'application/rdf+xml',
            'n3': 'text/n3', 'ttl': 'text/turtle', 'nt': 'text/n3', 'acl': 'text/n3',
            'html': 'text/html',
            'xml': 'text/xml'
          }
          var guess
          if (xhr.status === 200) {
            addType(ns.link('Document'))
            var ct = xhr.headers['content-type']
            if (options.forceContentType) {
              xhr.headers['content-type'] = options.forceContentType
            }
            if (!ct || ct.indexOf('application/octet-stream') >= 0) {
              guess = extensionToContentType[xhr.resource.uri.split('.').pop()]
              if (guess) {
                xhr.headers['content-type'] = guess
              }
            }
            if (ct) {
              if (ct.indexOf('image/') === 0 || ct.indexOf('application/pdf') === 0) addType(kb.sym('http://purl.org/dc/terms/Image'))
            }
            if (options.clearPreviousData) { // Before we parse new data clear old but only on 200
              kb.removeDocument(xhr.resource)
            }
          }
          // application/octet-stream; charset=utf-8

          if ($rdf.uri.protocol(xhr.resource.uri) === 'file' || $rdf.uri.protocol(xhr.resource.uri) === 'chrome') {
            if (options.forceContentType) {
              xhr.headers['content-type'] = options.forceContentType
            } else {
              guess = extensionToContentType[xhr.resource.uri.split('.').pop()]
              if (guess) {
                xhr.headers['content-type'] = guess
              } else {
                xhr.headers['content-type'] = 'text/xml'
              }
            }
          }

          // If we have alread got the thing at this location, abort
          if (loc) {
            var udoc = $rdf.uri.join(xhr.resource.uri, loc)
            if (!force && udoc !== xhr.resource.uri &&
                sf.requested[udoc] && sf.requested[udoc] === 'done') { // we have already fetched this in fact.
              // should we smush too?
              // $rdf.log.info("HTTP headers indicate we have already" + " retrieved " + xhr.resource + " as " + udoc + ". Aborting.")
              sf.doneFetch(xhr)
              xhr.abort()
              return
            }
            sf.requested[udoc] = true
          }

          for (var x = 0; x < sf.handlers.length; x++) {
            if (xhr.headers['content-type'] && xhr.headers['content-type'].match(sf.handlers[x].pattern)) {
              handler = new sf.handlers[x]()
              break
            }
          }

          sf.parseLinkHeader(xhr, thisReq)

          if (handler) {
            try {
              handler.handlerFactory(xhr)
            } catch (e) { // Try to avoid silent errors
              sf.failFetch(xhr, 'Exception handling content-type ' + xhr.headers['content-type'] + ' was: ' + e)
            }
          } else {
            sf.doneFetch(xhr) //  Not a problem, we just don't extract data.
            /*
            // sf.failFetch(xhr, "Unhandled content type: " + xhr.headers['content-type']+
            //        ", readyState = "+xhr.readyState)
            */
            return
          }
        }

        // DONE: 4
        // HEADERS_RECEIVED: 2
        // LOADING: 3
        // OPENED: 1
        // UNSENT: 0

        // $rdf.log.debug("web.js: XHR " + xhr.resource.uri + ' readyState='+xhr.readyState); // @@@@ comment me out

        switch (xhr.readyState) {
          case 0:
            var uri = xhr.resource.uri
            var newURI
            if (this.crossSiteProxyTemplate && (typeof document !== 'undefined') && document.location) { // In mashup situation
              var hostpart = $rdf.uri.hostpart
              var here = '' + document.location
              if (hostpart(here) && hostpart(uri) && hostpart(here) !== hostpart(uri)) {
                newURI = this.crossSiteProxyTemplate.replace('{uri}', encodeURIComponent(uri))
                sf.addStatus(xhr.req, 'BLOCKED -> Cross-site Proxy to <' + newURI + '>')
                if (xhr.aborted) return

                var kb = sf.store
                var oldreq = xhr.req
                kb.add(oldreq, ns.http('redirectedTo'), kb.sym(newURI), oldreq)

                // //////////// Change the request node to a new one:  @@@@@@@@@@@@ Duplicate?
                var newreq = xhr.req = kb.bnode() // Make NEW reqest for everything else
                kb.add(oldreq, ns.http('redirectedRequest'), newreq, xhr.req)

                var now = new Date()
                var timeNow = '[' + now.getHours() + ':' + now.getMinutes() + ':' + now.getSeconds() + '] '
                kb.add(newreq, ns.rdfs('label'), kb.literal(timeNow + ' Request for ' + newURI), this.appNode)
                kb.add(newreq, ns.link('status'), kb.collection(), this.appNode)
                kb.add(newreq, ns.link('requestedURI'), kb.literal(newURI), this.appNode)

                var response = kb.bnode()
                kb.add(oldreq, ns.link('response'), response)
                // kb.add(response, ns.http('status'), kb.literal(xhr.status), response)
                // if (xhr.statusText) kb.add(response, ns.http('statusText'), kb.literal(xhr.statusText), response)

                xhr.abort()
                xhr.aborted = true
                xhr.redirected = true

                sf.addStatus(oldreq, 'redirected XHR') // why

                if (sf.fetchCallbacks[xhr.resource.uri]) {
                  if (!sf.fetchCallbacks[newURI]) {
                    sf.fetchCallbacks[newURI] = []
                  }
                  sf.fetchCallbacks[newURI] === sf.fetchCallbacks[newURI].concat(sf.fetchCallbacks[xhr.resource.uri])
                  delete sf.fetchCallbacks[xhr.resource.uri]
                }

                sf.fireCallbacks('redirected', args) // Are these args right? @@@
                sf.requested[xhr.resource.uri] = 'redirected'

                var xhr2 = sf.requestURI(newURI, xhr.resource, xhr.options || {}, xhr.userCallback)
                if (xhr2 && xhr2.req) {
                  kb.add(
                    xhr.req,
                    kb.sym('http://www.w3.org/2007/ont/link#redirectedRequest'),
                    xhr2.req, sf.appNode
                  )
                  return
                }
              }
            }
            sf.failFetch(xhr, 'HTTP Blocked. (ReadyState 0) Cross-site violation for <' +
              docuri + '>')

            break

          case 3:
            // Intermediate state -- 3 may OR MAY NOT be called, selon browser.
            // handleResponse();   // In general it you can't do it yet as the headers are in but not the data
            break
          case 4:
            // Final state for this XHR but may be redirected
            handleResponse()
            // Now handle
            if (xhr.handle && xhr.responseText !== undefined) { // can be validly zero length
              if (sf.requested[xhr.resource.uri] === 'redirected') {
                break
              }
              sf.fireCallbacks('load', args)
              xhr.handle(function () {
                sf.doneFetch(xhr)
              })
            } else {
              if (xhr.redirected) {
                sf.addStatus(xhr.req, 'Aborted and redirected to new request.')
              } else {
                sf.addStatus(xhr.req, 'Fetch over. No data handled. Aborted = ' + xhr.aborted)
              }
            // sf.failFetch(xhr, "HTTP failed unusually. (no handler set) (x-site violation? no net?) for <"+
            //    docuri+">")
            }
            break
        } // switch
      }
    }

    // Map the URI to a localhost proxy if we are running on localhost
    // This is used for working offline, e.g. on planes.
    // Is the script istelf is running in localhost, then access all data in a localhost mirror.
    // Do not remove without checking with TimBL
    var uri2 = docuri
    if (typeof tabulator !== 'undefined' && tabulator.preferences.get('offlineModeUsingLocalhost')) {
      if (uri2.slice(0, 7) === 'http://' && uri2.slice(7, 17) !== 'localhost/') {
        uri2 = 'http://localhost/' + uri2.slice(7)
        $rdf.log.warn('Localhost kludge for offline use: actually getting <' + uri2 + '>')
      } else {
        // $rdf.log.warn("Localhost kludge NOT USED <" + uri2 + ">")
      }
    } else {
      // $rdf.log.warn("Localhost kludge OFF offline use: actually getting <" + uri2 + ">")
    }
    // 2014 probelm:
    // XMLHttpRequest cannot load http://www.w3.org/People/Berners-Lee/card.
    // A wildcard '*' cannot be used in the 'Access-Control-Allow-Origin' header when the credentials flag is true.
    // @ Many ontology files under http: and need CORS wildcard -> can't have withCredentials

    var withCredentials = (uri2.slice(0, 6) === 'https:') // @@ Kludge -- need for webid which typically is served from https
    if (options.withCredentials !== undefined) {
      withCredentials = options.withCredentials
    }
    var actualProxyURI = this.proxyIfNecessary(uri2)

    // Setup the request
    // var xhr
    // xhr = $rdf.Util.XMLHTTPFactory()
    xhr.onerror = onerrorFactory(xhr)
    xhr.onreadystatechange = onreadystatechangeFactory(xhr)
    xhr.timeout = sf.timeout
    xhr.withCredentials = withCredentials
    xhr.actualProxyURI = actualProxyURI

    xhr.req = req
    xhr.options = options
    xhr.options = options
    xhr.resource = docterm
    xhr.requestedURI = uri2

    xhr.ontimeout = function () {
      sf.failFetch(xhr, 'requestTimeout')
    }
    try {
      xhr.open('GET', actualProxyURI, this.async)
    } catch (er) {
      return this.failFetch(xhr, 'XHR open for GET failed for <' + uri2 + '>:\n\t' + er)
    }
    if (force) { // must happen after open
      xhr.setRequestHeader('Cache-control', 'no-cache')
    }

    // Set redirect callback and request headers -- alas Firefox Extension Only
    if (typeof tabulator !== 'undefined' &&
        tabulator.isExtension && xhr.channel &&
        ($rdf.uri.protocol(xhr.resource.uri) === 'http' ||
        $rdf.uri.protocol(xhr.resource.uri) === 'https')) {
      try {
        xhr.channel.notificationCallbacks = {
          getInterface: function (iid) {
            if (iid.equals(Components.interfaces.nsIChannelEventSink)) {
              return {
                onChannelRedirect: function (oldC, newC, flags) {
                  if (xhr.aborted) return
                  var kb = sf.store
                  var newURI = newC.URI.spec
                  var oldreq = xhr.req
                  if (!xhr.options.noMeta) {
                    sf.addStatus(xhr.req, 'Redirected: ' + xhr.status + ' to <' + newURI + '>')
                    kb.add(oldreq, ns.http('redirectedTo'), kb.sym(newURI), xhr.req)

                    // //////////// Change the request node to a new one:  @@@@@@@@@@@@ Duplicate code?
                    var newreq = xhr.req = kb.bnode() // Make NEW reqest for everything else
                    kb.add(oldreq, ns.http('redirectedRequest'), newreq, this.appNode)

                    var now = new Date()
                    var timeNow = '[' + now.getHours() + ':' + now.getMinutes() + ':' + now.getSeconds() + '] '
                    kb.add(newreq, ns.rdfs('label'), kb.literal(timeNow + ' Request for ' + newURI), this.appNode)
                    kb.add(newreq, ns.link('status'), kb.collection(), this.appNode)
                    kb.add(newreq, ns.link('requestedURI'), kb.literal(newURI), this.appNode)
                    // /////////////

                    // // $rdf.log.info('@@ sources onChannelRedirect'+
                    //               "Redirected: "+
                    //               xhr.status + " to <" + newURI + ">"); //@@
                    var response = kb.bnode()
                    // kb.add(response, ns.http('location'), newURI, response); Not on this response
                    kb.add(oldreq, ns.link('response'), response)
                    kb.add(response, ns.http('status'), kb.literal(xhr.status), response)
                    if (xhr.statusText) kb.add(response, ns.http('statusText'), kb.literal(xhr.statusText), response)
                  }
                  if (xhr.status - 0 !== 303) kb.HTTPRedirects[xhr.resource.uri] = newURI // same document as
                  if (xhr.status - 0 === 301 && rterm) { // 301 Moved
                    var badDoc = $rdf.uri.docpart(rterm.uri)
                    var msg = 'Warning: ' + xhr.resource + ' has moved to <' + newURI + '>.'
                    if (rterm) {
                      msg += ' Link in <' + badDoc + ' >should be changed'
                      kb.add(badDoc, kb.sym('http://www.w3.org/2007/ont/link#warning'), msg, sf.appNode)
                    }
                  // dump(msg+"\n")
                  }
                  xhr.abort()
                  xhr.aborted = true

                  if (sf.fetchCallbacks[xhr.resource.uri]) {
                    if (!sf.fetchCallbacks[newURI]) {
                      sf.fetchCallbacks[newURI] = []
                    }
                    sf.fetchCallbacks[newURI] === sf.fetchCallbacks[newURI].concat(sf.fetchCallbacks[xhr.resource.uri])
                    delete sf.fetchCallbacks[xhr.resource.uri]
                  }

                  sf.addStatus(oldreq, 'redirected') // why
                  sf.fireCallbacks('redirected', args) // Are these args right? @@@
                  sf.requested[xhr.resource.uri] = 'redirected'
                  sf.redirectedTo[xhr.resource.uri] = newURI

                  var hash = newURI.indexOf('#')
                  if (hash >= 0) {
                    if (!xhr.options.noMeta) {
                      kb.add(xhr.resource, kb.sym('http://www.w3.org/2007/ont/link#warning'),
                      'Warning: ' + xhr.resource + ' HTTP redirects to' + newURI + ' which should not contain a "#" sign')
                    }
                    newURI = newURI.slice(0, hash)
                  }
                  var xhr2 = sf.requestURI(newURI, xhr.resource, xhr.options, xhr.userCallback)
                  if (xhr2 && xhr2.req && !options.noMeta) {
                    kb.add(
                      xhr.req,
                      kb.sym('http://www.w3.org/2007/ont/link#redirectedRequest'),
                      xhr2.req,
                      sf.appNode
                    )
                  }
                // else dump("No xhr.req available for redirect from "+xhr.resource+" to "+newURI+"\n")
                },

                // See https://developer.mozilla.org/en/XPCOM_Interface_Reference/nsIChannelEventSink
                asyncOnChannelRedirect: function (oldC, newC, flags, callback) {
                  if (xhr.aborted) return
                  var kb = sf.store
                  var newURI = newC.URI.spec
                  var oldreq = xhr.req
                  sf.addStatus(xhr.req, 'Redirected: ' + xhr.status + ' to <' + newURI + '>')
                  kb.add(oldreq, ns.http('redirectedTo'), kb.sym(newURI), xhr.req)

                  // //////////// Change the request node to a new one:  @@@@@@@@@@@@ Duplicate?
                  var newreq = xhr.req = kb.bnode() // Make NEW reqest for everything else
                  // xhr.resource = docterm
                  // xhr.requestedURI = args[0]

                  // kb.add(kb.sym(newURI), ns.link("request"), req, this.appNode)
                  kb.add(oldreq, ns.http('redirectedRequest'), newreq, xhr.req)

                  var now = new Date()
                  var timeNow = '[' + now.getHours() + ':' + now.getMinutes() + ':' + now.getSeconds() + '] '
                  kb.add(newreq, ns.rdfs('label'), kb.literal(timeNow + ' Request for ' + newURI), this.appNode)
                  kb.add(newreq, ns.link('status'), kb.collection(), this.appNode)
                  kb.add(newreq, ns.link('requestedURI'), kb.literal(newURI), this.appNode)
                  // /////////////

                  // // $rdf.log.info('@@ sources onChannelRedirect'+
                  //               "Redirected: "+
                  //               xhr.status + " to <" + newURI + ">"); //@@
                  var response = kb.bnode()
                  // kb.add(response, ns.http('location'), newURI, response); Not on this response
                  kb.add(oldreq, ns.link('response'), response)
                  kb.add(response, ns.http('status'), kb.literal(xhr.status), response)
                  if (xhr.statusText) kb.add(response, ns.http('statusText'), kb.literal(xhr.statusText), response)

                  if (xhr.status - 0 !== 303) kb.HTTPRedirects[xhr.resource.uri] = newURI // same document as
                  if (xhr.status - 0 === 301 && rterm) { // 301 Moved
                    var badDoc = $rdf.uri.docpart(rterm.uri)
                    var msg = 'Warning: ' + xhr.resource + ' has moved to <' + newURI + '>.'
                    if (rterm) {
                      msg += ' Link in <' + badDoc + ' >should be changed'
                      kb.add(badDoc, kb.sym('http://www.w3.org/2007/ont/link#warning'), msg, sf.appNode)
                    }
                  // dump(msg+"\n")
                  }
                  xhr.abort()
                  xhr.aborted = true

                  var hash = newURI.indexOf('#')
                  if (hash >= 0) {
                    var msg2 = ('Warning: ' + xhr.resource + ' HTTP redirects to' + newURI + ' which do not normally contain a "#" sign')
                    // dump(msg+"\n")
                    kb.add(xhr.resource, kb.sym('http://www.w3.org/2007/ont/link#warning'), msg2)
                    newURI = newURI.slice(0, hash)
                  }
                  /*
                  if (sf.fetchCallbacks[xhr.resource.uri]) {
                    if (!sf.fetchCallbacks[newURI]) {
                      sf.fetchCallbacks[newURI] = []
                    }
                    sf.fetchCallbacks[newURI] = sf.fetchCallbacks[newURI].concat(sf.fetchCallbacks[xhr.resource.uri])
                    delete sf.fetchCallbacks[xhr.resource.uri]
                  }
                  */
                  sf.requested[xhr.resource.uri] = 'redirected'
                  sf.redirectedTo[xhr.resource.uri] = newURI

                  var xhr2 = sf.requestURI(newURI, xhr.resource, xhr.options, xhr.userCallback)
                  if (xhr2) { // may be no XHR is other URI already loaded
                    xhr2.original = xhr.original  // use this for finding base
                    if (xhr2.req) {
                      kb.add(
                        xhr.req,
                        kb.sym('http://www.w3.org/2007/ont/link#redirectedRequest'),
                        xhr2.req,
                        sf.appNode
                      )
                    }
                  }
                // else dump("No xhr.req available for redirect from "+xhr.resource+" to "+newURI+"\n")
                } // asyncOnChannelRedirect
              }
            }
            return Components.results.NS_NOINTERFACE
          }
        }
      } catch (err) {
        return sf.failFetch(xhr,
          "@@ Couldn't set callback for redirects: " + err)
      } // try
    } // if Firefox extension

    try {
      var acceptstring = ''
      for (var type in this.mediatypes) {
        // var attrstring = ''
        if (acceptstring !== '') {
          acceptstring += ', '
        }
        acceptstring += type
        for (var attr in this.mediatypes[type]) {
          acceptstring += ';' + attr + '=' + this.mediatypes[type][attr]
        }
      }
      xhr.setRequestHeader('Accept', acceptstring)
      this.addStatus(xhr.req, 'Accept: ' + acceptstring)

    // if (requester) { xhr.setRequestHeader('Referer',requester) }
    } catch (err) {
      throw new Error("Can't set Accept header: " + err)
    }

    // Fire
    try {
      xhr.send(null)
    } catch (er) {
      return this.failFetch(xhr, 'XHR send failed:' + er)
    }
    setTimeout(function () {
      if (xhr.readyState !== 4 && sf.isPending(xhr.resource.uri)) {
        sf.failFetch(xhr, 'requestTimeout')
      }
    },
      this.timeout)
    this.addStatus(xhr.req, 'HTTP Request sent.')
    return xhr
  } // this.requestURI()

  this.objectRefresh = function (term) {
    var uris = kb.uris(term) // Get all URIs
    if (typeof uris !== 'undefined') {
      for (var i = 0; i < uris.length; i++) {
        this.refresh(this.store.sym($rdf.uri.docpart(uris[i])))
      // what about rterm?
      }
    }
  }

  // deprecated -- use IndexedFormula.removeDocument(doc)
  this.unload = function (term) {
    this.store.removeMany(undefined, undefined, undefined, term)
    delete this.requested[term.uri] // So it can be loaded again
  }

  this.refresh = function (term, userCallback) { // sources_refresh
    this.fireCallbacks('refresh', arguments)
    this.requestURI(term.uri, undefined, { force: true, clearPreviousData: true }, userCallback)
  }

  this.retract = function (term) { // sources_retract
    this.store.removeMany(undefined, undefined, undefined, term)
    if (term.uri) {
      delete this.requested[$rdf.uri.docpart(term.uri)]
    }
    this.fireCallbacks('retract', arguments)
  }

  this.getState = function (docuri) {
    if (typeof this.requested[docuri] === 'undefined') {
      return 'unrequested'
    } else if (this.requested[docuri] === true) {
      return 'requested'
    } else if (this.requested[docuri] === 'done') {
      return 'fetched'
    } else if (this.requested[docuri] === 'redirected') {
      return this.getState(this.redirectedTo[docuri])
    } else { // An non-200 HTTP error status
      return 'failed'
    }
  }

  // doing anyStatementMatching is wasting time
  this.isPending = function (docuri) { // sources_pending
    // if it's not pending: false -> flailed 'done' -> done 'redirected' -> redirected
    return this.requested[docuri] === true
  }
  // var updatesVia = new $rdf.UpdatesVia(this) // Subscribe to headers
  // @@@@@@@@ This is turned off because it causes a websocket to be set up for ANY fetch
  // whether we want to track it ot not. including ontologies loaed though the XSSproxy
} // End of fetcher

$rdf.fetcher = function (store, timeout, async) { return new $rdf.Fetcher(store, timeout, async) }

// Parse a string and put the result into the graph kb
// Normal method is sync.
// Unfortunately jsdonld is currently written to need to be called async.
// Hence the mess beolow with executeCallback.

$rdf.parsable = {'text/n3': true, 'text/turtle': true, 'application/rdf+xml': true,
'application/xhtml+xml': true, 'text/html': true, 'application/ld+json': true }

$rdf.parse = function parse (str, kb, base, contentType, callback) {
  try {
    if (contentType === 'text/n3' || contentType === 'text/turtle') {
      var p = $rdf.N3Parser(kb, kb, base, base, null, null, '', null)
      p.loadBuf(str)
      executeCallback()
    } else if (contentType === 'application/rdf+xml') {
      var parser = new $rdf.RDFParser(kb)
      parser.parse($rdf.Util.parseXML(str), base, kb.sym(base))
      executeCallback()
    } else if (contentType === 'application/xhtml+xml') {
      $rdf.parseRDFaDOM($rdf.Util.parseXML(str, {contentType: 'application/xhtml+xml'}), kb, base)
      executeCallback()
    } else if (contentType === 'text/html') {
      $rdf.parseRDFaDOM($rdf.Util.parseXML(str, {contentType: 'text/html'}), kb, base)
      executeCallback()
    } else if (contentType === 'application/sparql-update') { // @@ we handle a subset
      $rdf.sparqlUpdateParser(str, kb, base)
      executeCallback()
    } else if (contentType === 'application/ld+json' ||
      contentType === 'application/nquads' ||
      contentType === 'application/n-quads') {
      var n3Parser = N3.Parser()
      var N3Util = N3.Util
      var triples = []

      if (contentType === 'application/ld+json') {
        var jsonDocument
        try {
          jsonDocument = JSON.parse(str)
        } catch (parseErr) {
          callback(parseErr, null)
        }
        jsonld.toRDF(jsonDocument,
          {format: 'application/nquads'},
          nquadCallback)
      } else {
        nquadCallback(null, str)
      }
    } else {
      throw new Error("Don't know how to parse " + contentType + ' yet')
    }
  } catch (e) {
    executeErrorCallback(e)
  }

  function executeCallback () {
    if (callback) {
      callback(null, kb)
    } else {
      return
    }
  }

  function executeErrorCallback (e) {
    if (contentType !== 'application/ld+json' ||
      contentType !== 'application/nquads' ||
      contentType !== 'application/n-quads') {
      if (callback) {
        callback(e, kb)
      } else {
        throw new Error('Error trying to parse <' + base + '> as ' +
          contentType + ':\n' + e + ':\n' + e.stack)
      }
    }
  }
/*
  function setJsonLdBase (doc, base) {
    if (doc instanceof Array) {
      return
    }
    if (!('@context' in doc)) {
      doc['@context'] = {}
    }
    doc['@context']['@base'] = base
  }
*/
  function nquadCallback (err, nquads) {
    if (err) {
      callback(err, kb)
    }
    try {
      n3Parser.parse(nquads, tripleCallback)
    } catch (err) {
      callback(err, kb)
    }
  }

  function tripleCallback (err, triple, prefixes) {
    if (err) {
      callback(err, kb)
    }
    if (triple) {
      triples.push(triple)
    } else {
      for (var i = 0; i < triples.length; i++) {
        addTriple(kb, triples[i])
      }
      callback(null, kb)
    }
  }

  function addTriple (kb, triple) {
    var subject = createTerm(triple.subject)
    var predicate = createTerm(triple.predicate)
    var object = createTerm(triple.object)
    var why = null
    if (triple.graph) {
      why = createTerm(triple.graph)
    }
    kb.add(subject, predicate, object, why)
  }

  function createTerm (termString) {
    var value
    if (N3Util.isLiteral(termString)) {
      value = N3Util.getLiteralValue(termString)
      var language = N3Util.getLiteralLanguage(termString)
      var datatype = new $rdf.NamedNode(N3Util.getLiteralType(termString))
      return new $rdf.Literal(value, language, datatype)
    } else if (N3Util.isIRI(termString)) {
      return new $rdf.NamedNode(termString)
    } else if (N3Util.isBlank(termString)) {
      value = termString.substring(2, termString.length)
      return new $rdf.BlankNode(value)
    } else {
      return null
    }
  }
} // $rdf.parse()

//   Serialize to the appropriate format
//
// Either
//
// @@ Currently NQuads and JSON/LD are deal with extrelemently inefficiently
// through mutiple conversions.
//
$rdf.serialize = function (target, kb, base, contentType, callback) {
  var documentString = null
  try {
    var sz = $rdf.Serializer(kb)
    var newSts = kb.statementsMatching(undefined, undefined, undefined, target)
    var n3String
    sz.suggestNamespaces(kb.namespaces)
    sz.setBase(base)
    switch (contentType) {
      case 'application/rdf+xml':
        documentString = sz.statementsToXML(newSts)
        return executeCallback(null, documentString)
        case 'text/n3':
        case 'application/n3': // Legacy
          documentString = sz.statementsToN3(newSts)
          return executeCallback(null, documentString)

          case 'text/turtle':
          case 'application/x-turtle': // Legacy
            sz.setFlags('si') // Suppress = for sameAs and => for implies
            documentString = sz.statementsToN3(newSts)
            return executeCallback(null, documentString)
      case 'application/ld+json':
        n3String = sz.statementsToN3(newSts)
        $rdf.convert.convertToJson(n3String, callback)
        break
      case 'application/n-quads':
      case 'application/nquads': // @@@ just outpout the quads? Does not work for collections
        n3String = sz.statementsToN3(newSts)
        documentString = $rdf.convert.convertToNQuads(n3String, callback)
        break
      default:
        throw new Error('Serialize: Content-type ' + contentType + ' not supported for data write.')
    }
  } catch (err) {
    if (callback) {
      return (err)
    }
    throw err // Don't hide problems from caller in sync mode
  }

  function executeCallback (err, result) {
    if (callback) {
      callback(err, result)
      return
    } else {
      return result
    }
  }
}

// //////////////// JSON-LD code currently requires Node
//
//  Beware of bloat of the library! timbl
//

if (typeof $rdf.convert === 'undefined') $rdf.convert = {}

$rdf.convert.convertToJson = function (n3String, jsonCallback) {
  var jsonString
  var n3Parser = N3.Parser()
  var n3Writer = N3.Writer({
    format: 'N-Quads'
  })
  asyncLib.waterfall([
    function (callback) {
      n3Parser.parse(n3String, callback)
    },
    function (triple, prefix, callback) {
      if (triple !== null) {
        n3Writer.addTriple(triple)
      }
      if (typeof callback === 'function') {
        n3Writer.end(callback)
      }
    },
    function (result, callback) {
      try {
        jsonld.fromRDF(result, {
          format: 'application/nquads'
        }, callback)
      } catch (err) {
        callback(err)
      }
    },
    function (json, callback) {
      jsonString = JSON.stringify(json)
      jsonCallback(null, jsonString)
    }
  ], function (err, result) {
    jsonCallback(err, jsonString)
  }
  )
}

$rdf.convert.convertToNQuads = function (n3String, nquadCallback) {
  var nquadString
  var n3Parser = N3.Parser()
  var n3Writer = N3.Writer({
    format: 'N-Quads'
  })
  asyncLib.waterfall([
    function (callback) {
      n3Parser.parse(n3String, callback)
    },
    function (triple, prefix, callback) {
      if (triple !== null) {
        n3Writer.addTriple(triple)
      }
      if (typeof callback === 'function') {
        n3Writer.end(callback)
      }
    },
    function (result, callback) {
      nquadString = result
      nquadCallback(null, nquadString)
    }
  ], function (err, result) {
    nquadCallback(err, nquadString)
  }
  )
}

// ends
// Handle node, amd, and global systems
if (typeof exports !== 'undefined') {
  if (typeof module !== 'undefined' && module.exports) {
    exports = module.exports = $rdf
  }
  exports.$rdf = $rdf
} else {
  if (typeof define === 'function' && define.amd) {
    define([], function () {
      return $rdf
    })
  }

  // Leak a global regardless of module system
  root['$rdf'] = $rdf
}
<<<<<<< HEAD
$rdf.buildTime = "2016-05-12T11:58:55";
=======
$rdf.buildTime = "2016-05-11T17:28:02";
>>>>>>> c27a7217
})(this);<|MERGE_RESOLUTION|>--- conflicted
+++ resolved
@@ -7991,59 +7991,59 @@
   }
   return sparql
 })()
-$rdf.jsonParser = (function () {
-  return {
-    parseJSON: function (data, source, store) {
-      var subject, predicate, object
-      var bnodes = {}
-      var why = store.sym(source)
-      for (var x in data) {
-        if (x.indexOf('_:') === 0) {
-          if (bnodes[x]) {
-            subject = bnodes[x]
-          } else {
-            subject = store.bnode(x)
-            bnodes[x] = subject
-          }
-        } else {
-          subject = store.sym(x)
-        }
-        var preds = data[x]
-        for (var y in preds) {
-          var objects = preds[y]
-          predicate = store.sym(y)
-          for (var z in objects) {
-            var obj = objects[z]
-            if (obj.type === 'uri') {
-              object = store.sym(obj.value)
-              store.add(subject, predicate, object, why)
-            } else if (obj.type === 'bnode') {
-              if (bnodes[obj.value]) {
-                object = bnodes[obj.value]
-              } else {
-                object = store.bnode(obj.value)
-                bnodes[obj.value] = object
-              }
-              store.add(subject, predicate, object, why)
-            } else if (obj.type === 'literal') {
-              var datatype
-              if (obj.datatype) {
-                object = store.literal(obj.value, undefined, store.sym(obj.datatype))
-              } else if (obj.lang) {
-                object = store.literal(obj.value, obj.lang)
-              } else {
-                object = store.literal(obj.value)
-              }
-              store.add(subject, predicate, object, why)
-            } else {
-              throw new Error('error: unexpected termtype: ' + z.type)
-            }
-          }
-        }
-      }
-    }
-  }
-})()
+$rdf.jsonParser = (function () {
+  return {
+    parseJSON: function (data, source, store) {
+      var subject, predicate, object
+      var bnodes = {}
+      var why = store.sym(source)
+      for (var x in data) {
+        if (x.indexOf('_:') === 0) {
+          if (bnodes[x]) {
+            subject = bnodes[x]
+          } else {
+            subject = store.bnode(x)
+            bnodes[x] = subject
+          }
+        } else {
+          subject = store.sym(x)
+        }
+        var preds = data[x]
+        for (var y in preds) {
+          var objects = preds[y]
+          predicate = store.sym(y)
+          for (var z in objects) {
+            var obj = objects[z]
+            if (obj.type === 'uri') {
+              object = store.sym(obj.value)
+              store.add(subject, predicate, object, why)
+            } else if (obj.type === 'bnode') {
+              if (bnodes[obj.value]) {
+                object = bnodes[obj.value]
+              } else {
+                object = store.bnode(obj.value)
+                bnodes[obj.value] = object
+              }
+              store.add(subject, predicate, object, why)
+            } else if (obj.type === 'literal') {
+              var datatype
+              if (obj.datatype) {
+                object = store.literal(obj.value, undefined, store.sym(obj.datatype))
+              } else if (obj.lang) {
+                object = store.literal(obj.value, obj.lang)
+              } else {
+                object = store.literal(obj.value)
+              }
+              store.add(subject, predicate, object, why)
+            } else {
+              throw new Error('error: unexpected termtype: ' + z.type)
+            }
+          }
+        }
+      }
+    }
+  }
+})()
 /*      Serialization of RDF Graphs
 **
 ** Tim Berners-Lee 2006
@@ -11097,9 +11097,5 @@
   // Leak a global regardless of module system
   root['$rdf'] = $rdf
 }
-<<<<<<< HEAD
-$rdf.buildTime = "2016-05-12T11:58:55";
-=======
-$rdf.buildTime = "2016-05-11T17:28:02";
->>>>>>> c27a7217
+$rdf.buildTime = "2016-05-12T15:09:38";
 })(this);