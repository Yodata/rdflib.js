--- conflicted
+++ resolved
@@ -1,501 +1,490 @@
-// Joe Presbrey <presbrey@mit.edu>
-// 2007-07-15
-// 2010-08-08 TimBL folded in Kenny's WEBDAV 
-// 2010-12-07 TimBL addred local file write code
-
-$rdf.sparqlUpdate = function() {
-
-    var anonymize = function (obj) {
-        return (obj.toNT().substr(0,2) == "_:")
-        ? "?" + obj.toNT().substr(2)
-        : obj.toNT();
-    }
-
-    var anonymizeNT = function(stmt) {
-        return anonymize(stmt.subject) + " " +
-        anonymize(stmt.predicate) + " " +
-        anonymize(stmt.object) + " .";
-    }
-
-    var sparql = function(store) {
-        this.store = store;
-        this.ifps = {};
-        this.fps = {};
-        this.ns = {};
-        this.ns.link = $rdf.Namespace("http://www.w3.org/2007/ont/link#");
-        this.ns.http = $rdf.Namespace("http://www.w3.org/2007/ont/http#");
-        this.ns.httph = $rdf.Namespace("http://www.w3.org/2007/ont/httph#");
-        this.ns.rdf =  $rdf.Namespace("http://www.w3.org/1999/02/22-rdf-syntax-ns#");
-        this.ns.rdfs = $rdf.Namespace("http://www.w3.org/2000/01/rdf-schema#");
-        this.ns.rdf = $rdf.Namespace("http://www.w3.org/1999/02/22-rdf-syntax-ns#");
-        this.ns.owl = $rdf.Namespace("http://www.w3.org/2002/07/owl#");
-    }
-
-
-    // Returns The method string SPARQL or DAV or LOCALFILE or false if known, undefined if not known.
-    //
-    // Files have to have a specific annotaton that they are machine written, for safety.
-    // We don't actually check for write access on files.
-    //
-    sparql.prototype.editable = function(uri, kb) {
-<<<<<<< HEAD
-        if (!kb) kb = tabulator.kb;
-        if (!uri) return false; // Eg subject is bnode, no knowm doc to write to
-
-        // dump("sparql.prototype.editable: CALLED for "+uri+"\n")
-=======
-        if (!uri) return false; // Eg subject is bnode, no known doc to write to
-        if (!kb) kb = tabulator.kb;
-
->>>>>>> 1c0faa62
-        if (uri.slice(0,8) == 'file:///') {
-            if (kb.holds(kb.sym(uri), tabulator.ns.rdf('type'), tabulator.ns.link('MachineEditableDocument')))
-                return 'LOCALFILE';
-            var sts = kb.statementsMatching(kb.sym(uri),undefined,undefined);
-            
-            tabulator.log.warn("sparql.editable: Not MachineEditableDocument file "+uri+"\n");
-            tabulator.log.warn(sts.map(function(x){return x.toNT();}).join('\n'))
-            return false;
-        //@@ Would be nifty of course to see whether we actually have write acess first.
-        }
-<<<<<<< HEAD
-        
-=======
-
->>>>>>> 1c0faa62
-        var request;
-        var definitive = false;
-        var requests = kb.each(undefined, this.ns.link("requestedURI"), $rdf.Util.uri.docpart(uri));
-        for (var r=0; r<requests.length; r++) {
-            request = requests[r];
-            if (request !== undefined) {
-                var response = kb.any(request, this.ns.link("response"));
-                if (request !== undefined) {
-                    var author_via = kb.each(response, this.ns.httph("ms-author-via"));
-                    if (author_via.length) {
-                        for (var i = 0; i < author_via.length; i++) {
-                            var method = author_via[i].value.trim();
-                            if (method.indexOf('SPARQL') >=0 ) return 'SPARQL';
-                            if (method.indexOf('DAV') >=0 ) return 'DAV';
-//                            if (author_via[i].value == "SPARQL" || author_via[i].value == "DAV")
-                                // dump("sparql.editable: Success for "+uri+": "+author_via[i] +"\n");
-                                //return author_via[i].value;
-                                
-                        }
-                    }
-                    var status = kb.each(response, this.ns.http("status"));
-                    if (status.length) {
-                        for (var i = 0; i < status.length; i++) {
-                            if (status[i] == 200 || status[i] == 404) {
-                                definitive = true;
-                                // return false; // A definitive answer
-                            }
-                        }
-                    }
-                } else {
-                    tabulator.log.warn("sparql.editable: No response for "+uri+"\n");
-                }
-            }
-        }
-        if (requests.length == 0) {
-            tabulator.log.warn("sparql.editable: No request for "+uri+"\n");
-        } else {
-            if (definitive) return false;  // We have got a request and it did NOT say editable => not editable
-        };
-
-        tabulator.log.warn("sparql.editable: inconclusive for "+uri+"\n");
-        return undefined; // We don't know (yet) as we haven't had a response (yet)
-    }
-
-    ///////////  The identification of bnodes
-
-    sparql.prototype._statement_bnodes = function(st) {
-        return [st.subject, st.predicate, st.object].filter(function(x){return x.isBlank});
-    }
-
-    sparql.prototype._statement_array_bnodes = function(sts) {
-        var bnodes = [];
-        for (var i=0; i<sts.length;i++) bnodes = bnodes.concat(this._statement_bnodes(sts[i]));
-        bnodes.sort(); // in place sort - result may have duplicates
-        bnodes2 = [];
-        for (var j=0; j<bnodes.length; j++)
-            if (j==0 || !bnodes[j].sameTermAs(bnodes[j-1])) bnodes2.push(bnodes[j]);
-        return bnodes2;
-    }
-
-    sparql.prototype._cache_ifps = function() {
-        // Make a cached list of [Inverse-]Functional properties
-        // Call this once before calling context_statements
-        this.ifps = {};
-        var a = this.store.each(undefined, this.ns.rdf('type'), this.ns.owl('InverseFunctionalProperty'))
-        for (var i=0; i<a.length; i++) {
-            this.ifps[a[i].uri] = true;
-        }
-        this.fps = {};
-        var a = this.store.each(undefined, this.ns.rdf('type'), this.ns.owl('FunctionalProperty'))
-        for (var i=0; i<a.length; i++) {
-            this.fps[a[i].uri] = true;
-        }
-    }
-
-    sparql.prototype._bnode_context2 = function(x, source, depth) {
-        // Return a list of statements which indirectly identify a node
-        //  Depth > 1 if try further indirection.
-        //  Return array of statements (possibly empty), or null if failure
-        var sts = this.store.statementsMatching(undefined, undefined, x, source); // incoming links
-        for (var i=0; i<sts.length; i++) {
-            if (this.fps[sts[i].predicate.uri]) {
-                var y = sts[i].subject;
-                if (!y.isBlank)
-                    return [ sts[i] ];
-                if (depth) {
-                    var res = this._bnode_context2(y, source, depth-1);
-                    if (res != null)
-                        return res.concat([ sts[i] ]);
-                }
-            }        
-        }
-        var sts = this.store.statementsMatching(x, undefined, undefined, source); // outgoing links
-        for (var i=0; i<sts.length; i++) {
-            if (this.ifps[sts[i].predicate.uri]) {
-                var y = sts[i].object;
-                if (!y.isBlank)
-                    return [ sts[i] ];
-                if (depth) {
-                    var res = this._bnode_context2(y, source, depth-1);
-                    if (res != undefined)
-                        return res.concat([ sts[i] ]);
-                }
-            }        
-        }
-        return null; // Failure
-    }
-
-
-    sparql.prototype._bnode_context = function(x, source) {
-        // Return a list of statements which indirectly identify a node
-        //   Breadth-first
-        for (var depth = 0; depth < 3; depth++) { // Try simple first 
-            var con = this._bnode_context2(x, source, depth);
-            if (con != null) return con;
-        }
-        throw ('Unable to uniquely identify bnode: '+ x.toNT());
-    }
-
-    sparql.prototype._bnode_context = function(bnodes) {
-        var context = [];
-        if (bnodes.length) {
-            if (this.store.statementsMatching(st.subject.isBlank?undefined:st.subject,
-                                      st.predicate.isBlank?undefined:st.predicate,
-                                      st.object.isBlank?undefined:st.object,
-                                      st.why).length <= 1) {
-                context = context.concat(st);
-            } else {
-                this._cache_ifps();
-                for (x in bnodes) {
-                    context = context.concat(this._bnode_context(bnodes[x], st.why));
-                }
-            }
-        }
-        return context;
-    }
-
-    sparql.prototype._statement_context = function(st) {
-        var bnodes = this._statement_bnodes(st);
-        return this._bnode_context(bnodes);
-    }
-
-    sparql.prototype._context_where = function(context) {
-            return (context == undefined || context.length == 0)
-            ? ""
-            : "WHERE { " + context.map(anonymizeNT).join("\n") + " }\n";
-    }
-
-    sparql.prototype._fire = function(uri, query, callback) {
-        if (!uri) throw "No URI given for remote editing operation: "+query;
-        tabulator.log.info("sparql: sending update to <"+uri+">\n   query="+query+"\n");
-        var xhr = $rdf.Util.XMLHTTPFactory();
-
-        xhr.onreadystatechange = function() {
-            //dump("SPARQL update ready state for <"+uri+"> readyState="+xhr.readyState+"\n"+query+"\n");
-            if (xhr.readyState == 4) {
-                var success = (!xhr.status || (xhr.status >= 200 && xhr.status < 300));
-                if (!success) tabulator.log.error("sparql: update failed for <"+uri+"> status="+
-                    xhr.status+", "+xhr.statusText+", body length="+xhr.responseText.length+"\n   for query: "+query);
-                else  tabulator.log.debug("sparql: update Ok for <"+uri+">");
-                callback(uri, success, xhr.responseText);
-            }
-        }
-
-        if(!tabulator.isExtension) {
-            try {
-                $rdf.Util.enablePrivilege("UniversalBrowserRead")
-            } catch(e) {
-                alert("Failed to get privileges: " + e)
-            }
-        }
-        
-        xhr.open('POST', uri, true);  // async=true
-        xhr.setRequestHeader('Content-type', 'application/sparql-query');
-        xhr.send(query);
-    }
-
-    // This does NOT update the statement.
-    // It returns an object whcih includes
-    //  function which can be used to change the object of the statement.
-    //
-    sparql.prototype.update_statement = function(statement) {
-        if (statement && statement.why == undefined) return;
-
-        var sparql = this;
-        var context = this._statement_context(statement);
-
-        return {
-            statement: statement?[statement.subject, statement.predicate, statement.object, statement.why]:undefined,
-            statementNT: statement?anonymizeNT(statement):undefined,
-            where: sparql._context_where(context),
-
-            set_object: function(obj, callback) {
-                query = this.where;
-                query += "DELETE DATA { " + this.statementNT + " } ;\n";
-                query += "INSERT DATA { " +
-                    anonymize(this.statement[0]) + " " +
-                    anonymize(this.statement[1]) + " " +
-                    anonymize(obj) + " " + " . }\n";
-     
-                sparql._fire(this.statement[3].uri, query, callback);
-            }
-        }
-    }
-
-    sparql.prototype.insert_statement = function(st, callback) {
-        var st0 = st instanceof Array ? st[0] : st;
-        var query = this._context_where(this._statement_context(st0));
-        
-        if (st instanceof Array) {
-            var stText="";
-            for (var i=0;i<st.length;i++) stText+=st[i]+'\n';
-            query += "INSERT DATA { " + stText + " }\n";
-        } else {
-            query += "INSERT DATA { " +
-                anonymize(st.subject) + " " +
-                anonymize(st.predicate) + " " +
-                anonymize(st.object) + " " + " . }\n";
-        }
-        
-        this._fire(st0.why.uri, query, callback);
-    }
-
-    sparql.prototype.delete_statement = function(st, callback) {
-        var query = this._context_where(this._statement_context(st));
-        
-        query += "DELETE DATA { " + anonymizeNT(st) + " }\n";
-        
-        this._fire(st instanceof Array?st[0].why.uri:st.why.uri, query, callback);
-    }
-
-    // This high-level function updates the local store iff the web is changed successfully. 
-    //
-    //  - deletions, insertions may be undefined or single statements or lists or formulae.
-    //
-    //  - callback is called as callback(uri, success, errorbody)
-    //
-    sparql.prototype.update = function(deletions, insertions, callback) {
-        var kb = this.store;
-        tabulator.log.info("update called")
-        var ds =  deletions == undefined ? []
-                    : deletions instanceof $rdf.IndexedFormula ? deletions.statements
-                    : deletions instanceof Array ? deletions : [ deletions ];
-        var is =  insertions == undefined? []
-                    : insertions instanceof $rdf.IndexedFormula ? insertions.statements
-                    : insertions instanceof Array ? insertions : [ insertions ];
-        if (! (ds instanceof Array)) throw "Type Error "+(typeof ds)+": "+ds;
-        if (! (is instanceof Array)) throw "Type Error "+(typeof is)+": "+is;
-        var doc = ds.length ? ds[0].why : is[0].why;
-        
-        ds.map(function(st){if (!doc.sameTerm(st.why)) throw "sparql update: destination "+doc+" inconsistent with ds "+st.why;});
-        is.map(function(st){if (!doc.sameTerm(st.why)) throw "sparql update: destination = "+doc+" inconsistent with st.why ="+st.why;});
-
-        var protocol = this.editable(doc.uri, kb);
-        if (!protocol) throw "Can't make changes in uneditable "+doc;
-
-        if (protocol.indexOf('SPARQL') >=0) {
-            var bnodes = []
-            if (ds.length) bnodes = this._statement_array_bnodes(ds);
-            if (is.length) bnodes = bnodes.concat(this._statement_array_bnodes(is));
-            var context = this._bnode_context(bnodes);
-            var whereClause = this._context_where(context);
-            var query = ""
-            if (whereClause.length) { // Is there a WHERE clause?
-                if (ds.length) {
-                    query += "DELETE { ";
-                    for (var i=0; i<ds.length;i++) query+= anonymizeNT(ds[i])+"\n";
-                    query += " }\n";
-                }
-                if (is.length) {
-                    query += "INSERT { ";
-                    for (var i=0; i<is.length;i++) query+= anonymizeNT(is[i])+"\n";
-                    query += " }\n";
-                }
-                query += whereClause;
-            } else { // no where clause
-                if (ds.length) {
-                    query += "DELETE DATA { ";
-                    for (var i=0; i<ds.length;i++) query+= anonymizeNT(ds[i])+"\n";
-                    query += " } \n";
-                }
-                if (is.length) {
-                    if (ds.length) query += " ; ";
-                    query += "INSERT DATA { ";
-                    for (var i=0; i<is.length;i++) query+= anonymizeNT(is[i])+"\n";
-                    query += " }\n";
-                }
-            }
-            this._fire(doc.uri, query,
-                function(uri, success, body) {
-                    tabulator.log.info("\t sparql: Return success="+success+" for query "+query+"\n");
-                    if (success) {
-                        for (var i=0; i<ds.length;i++)
-                            try { kb.remove(ds[i]) } catch(e) {
-                                callback(uri, false,
-                                "sparqlUpdate: Remote OK but error deleting statemmnt "+
-                                    ds[i] + " from local store:\n" + e)
-                            }
-                        for (var i=0; i<is.length;i++)
-                            kb.add(is[i].subject, is[i].predicate, is[i].object, doc); 
-                    }
-                    callback(uri, success, body);
-                });
-            
-        } else if (protocol.indexOf('DAV') >=0) {
-
-            // The code below is derived from Kenny's UpdateCenter.js
-            var documentString;
-            var request = kb.any(doc, this.ns.link("request"));
-            if (!request) throw "No record of our HTTP GET request for document: "+doc; //should not happen
-            var response =  kb.any(request, this.ns.link("response"));
-            if (!response)  return null; // throw "No record HTTP GET response for document: "+doc;
-            var content_type = kb.the(response, this.ns.httph("content-type")).value;            
-
-            //prepare contents of revised document
-            var newSts = kb.statementsMatching(undefined, undefined, undefined, doc).slice(); // copy!
-            for (var i=0;i<ds.length;i++) $rdf.Util.RDFArrayRemove(newSts, ds[i]);
-            for (var i=0;i<is.length;i++) newSts.push(is[i]);                                     
-            
-            //serialize to te appropriate format
-            var sz = $rdf.Serializer(kb);
-            sz.suggestNamespaces(kb.namespaces);
-            sz.setBase(doc.uri);//?? beware of this - kenny (why? tim)                   
-            switch(content_type){
-                case 'application/rdf+xml': 
-                    documentString = sz.statementsToXML(newSts);
-                    break;
-                case 'text/rdf+n3': // Legacy
-                case 'text/n3':
-                case 'text/turtle':
-                case 'application/x-turtle': // Legacy
-                case 'application/n3': // Legacy
-                    documentString = sz.statementsToN3(newSts);
-                    break;
-                default:
-                    throw "Content-type "+content_type +" not supported for data write";                                                                            
-            }
-            
-            // Write the new version back
-            
-            var candidateTarget = kb.the(response, this.ns.httph("content-location"));
-            if (candidateTarget) targetURI = Util.uri.join(candidateTarget.value, targetURI);
-            var xhr = Util.XMLHTTPFactory();
-            xhr.onreadystatechange = function (){
-                if (xhr.readyState == 4){
-                    //formula from sparqlUpdate.js, what about redirects?
-                    var success = (!xhr.status || (xhr.status >= 200 && xhr.status < 300));
-                    if (success) {
-                        for (var i=0; i<ds.length;i++) kb.remove(ds[i]);
-                        for (var i=0; i<is.length;i++)
-                            kb.add(is[i].subject, is[i].predicate, is[i].object, doc);                
-                    }
-                    callback(doc.uri, success, xhr.responseText);
-                }
-            };
-            xhr.open('PUT', targetURI, true);
-            //assume the server does PUT content-negotiation.
-            xhr.setRequestHeader('Content-type', content_type);//OK?
-            xhr.send(documentString);
-
-        } else if (protocol.indexOf('LOCALFILE') >=0) {
-            try {
-                tabulator.log.info("Writing back to local file\n");
-                // See http://simon-jung.blogspot.com/2007/10/firefox-extension-file-io.html
-                //prepare contents of revised document
-                var newSts = kb.statementsMatching(undefined, undefined, undefined, doc).slice(); // copy!
-                for (var i=0;i<ds.length;i++) $rdf.Util.RDFArrayRemove(newSts, ds[i]);
-                for (var i=0;i<is.length;i++) newSts.push(is[i]);                                     
-                
-                //serialize to the appropriate format
-                var documentString;
-                var sz = $rdf.Serializer(kb);
-                sz.suggestNamespaces(kb.namespaces);
-                sz.setBase(doc.uri);//?? beware of this - kenny (why? tim)
-                var dot = doc.uri.lastIndexOf('.');
-                if (dot < 1) throw "Rewriting file: No filename extension: "+doc.uri;
-                var ext = doc.uri.slice(dot+1);                  
-                switch(ext){
-                    case 'rdf': 
-                    case 'owl':  // Just my experence   ...@@ we should keep the format in which it was parsed
-                    case 'xml': 
-                        documentString = sz.statementsToXML(newSts);
-                        break;
-                    case 'n3':
-                    case 'nt':
-                    case 'ttl':
-                        documentString = sz.statementsToN3(newSts);
-                        break;
-                    default:
-                        throw "File extension ."+ext +" not supported for data write";                                                                            
-                }
-                
-                // Write the new version back
-                
-                //create component for file writing
-                dump("Writing back: <<<"+documentString+">>>\n")
-                var filename = doc.uri.slice(7); // chop off   file://  leaving /path
-                //tabulator.log.warn("Writeback: Filename: "+filename+"\n")
-                var file = Components.classes["@mozilla.org/file/local;1"]
-                    .createInstance(Components.interfaces.nsILocalFile);
-                file.initWithPath(filename);
-                if(!file.exists()) throw "Rewriting file <"+doc.uri+"> but it does not exist!";
-                    
-                //{
-                //file.create( Components.interfaces.nsIFile.NORMAL_FILE_TYPE, 420);
-                //}
-                    //create file output stream and use write/create/truncate mode
-                //0x02 writing, 0x08 create file, 0x20 truncate length if exist
-                var stream = Components.classes["@mozilla.org/network/file-output-stream;1"]
-                .createInstance(Components.interfaces.nsIFileOutputStream);
-
-                stream.init(file, 0x02 | 0x08 | 0x20, 0666, 0);
-
-                //write data to file then close output stream
-                stream.write(documentString, documentString.length);
-                stream.close();
-
-                for (var i=0; i<ds.length;i++) kb.remove(ds[i]);
-                for (var i=0; i<is.length;i++)
-                    kb.add(is[i].subject, is[i].predicate, is[i].object, doc); 
-                                
-                callback(doc.uri, true, ""); // success!
-            } catch(e) {
-                callback(doc.uri, false, 
-                "Exception trying to write back file <"+doc.uri+">\n"+
-                        tabulator.Util.stackString(e))
-            }
-            
-        } else throw "Unhandled edit method: '"+protocol+"' for "+doc;
-    };
-
-
-
-    return sparql;
-
-}();
+// Joe Presbrey <presbrey@mit.edu>
+// 2007-07-15
+// 2010-08-08 TimBL folded in Kenny's WEBDAV 
+// 2010-12-07 TimBL addred local file write code
+
+$rdf.sparqlUpdate = function() {
+
+    var anonymize = function (obj) {
+        return (obj.toNT().substr(0,2) == "_:")
+        ? "?" + obj.toNT().substr(2)
+        : obj.toNT();
+    }
+
+    var anonymizeNT = function(stmt) {
+        return anonymize(stmt.subject) + " " +
+        anonymize(stmt.predicate) + " " +
+        anonymize(stmt.object) + " .";
+    }
+
+    var sparql = function(store) {
+        this.store = store;
+        this.ifps = {};
+        this.fps = {};
+        this.ns = {};
+        this.ns.link = $rdf.Namespace("http://www.w3.org/2007/ont/link#");
+        this.ns.http = $rdf.Namespace("http://www.w3.org/2007/ont/http#");
+        this.ns.httph = $rdf.Namespace("http://www.w3.org/2007/ont/httph#");
+        this.ns.rdf =  $rdf.Namespace("http://www.w3.org/1999/02/22-rdf-syntax-ns#");
+        this.ns.rdfs = $rdf.Namespace("http://www.w3.org/2000/01/rdf-schema#");
+        this.ns.rdf = $rdf.Namespace("http://www.w3.org/1999/02/22-rdf-syntax-ns#");
+        this.ns.owl = $rdf.Namespace("http://www.w3.org/2002/07/owl#");
+    }
+
+
+    // Returns The method string SPARQL or DAV or LOCALFILE or false if known, undefined if not known.
+    //
+    // Files have to have a specific annotaton that they are machine written, for safety.
+    // We don't actually check for write access on files.
+    //
+    sparql.prototype.editable = function(uri, kb) {
+        if (!uri) return false; // Eg subject is bnode, no known doc to write to
+        if (!kb) kb = tabulator.kb;
+
+        if (uri.slice(0,8) == 'file:///') {
+            if (kb.holds(kb.sym(uri), tabulator.ns.rdf('type'), tabulator.ns.link('MachineEditableDocument')))
+                return 'LOCALFILE';
+            var sts = kb.statementsMatching(kb.sym(uri),undefined,undefined);
+            
+            tabulator.log.warn("sparql.editable: Not MachineEditableDocument file "+uri+"\n");
+            tabulator.log.warn(sts.map(function(x){return x.toNT();}).join('\n'))
+            return false;
+        //@@ Would be nifty of course to see whether we actually have write acess first.
+        }
+
+        var request;
+        var definitive = false;
+        var requests = kb.each(undefined, this.ns.link("requestedURI"), $rdf.Util.uri.docpart(uri));
+        for (var r=0; r<requests.length; r++) {
+            request = requests[r];
+            if (request !== undefined) {
+                var response = kb.any(request, this.ns.link("response"));
+                if (request !== undefined) {
+                    var author_via = kb.each(response, this.ns.httph("ms-author-via"));
+                    if (author_via.length) {
+                        for (var i = 0; i < author_via.length; i++) {
+                            var method = author_via[i].value.trim();
+                            if (method.indexOf('SPARQL') >=0 ) return 'SPARQL';
+                            if (method.indexOf('DAV') >=0 ) return 'DAV';
+//                            if (author_via[i].value == "SPARQL" || author_via[i].value == "DAV")
+                                // dump("sparql.editable: Success for "+uri+": "+author_via[i] +"\n");
+                                //return author_via[i].value;
+                                
+                        }
+                    }
+                    var status = kb.each(response, this.ns.http("status"));
+                    if (status.length) {
+                        for (var i = 0; i < status.length; i++) {
+                            if (status[i] == 200 || status[i] == 404) {
+                                definitive = true;
+                                // return false; // A definitive answer
+                            }
+                        }
+                    }
+                } else {
+                    tabulator.log.warn("sparql.editable: No response for "+uri+"\n");
+                }
+            }
+        }
+        if (requests.length == 0) {
+            tabulator.log.warn("sparql.editable: No request for "+uri+"\n");
+        } else {
+            if (definitive) return false;  // We have got a request and it did NOT say editable => not editable
+        };
+
+        tabulator.log.warn("sparql.editable: inconclusive for "+uri+"\n");
+        return undefined; // We don't know (yet) as we haven't had a response (yet)
+    }
+
+    ///////////  The identification of bnodes
+
+    sparql.prototype._statement_bnodes = function(st) {
+        return [st.subject, st.predicate, st.object].filter(function(x){return x.isBlank});
+    }
+
+    sparql.prototype._statement_array_bnodes = function(sts) {
+        var bnodes = [];
+        for (var i=0; i<sts.length;i++) bnodes = bnodes.concat(this._statement_bnodes(sts[i]));
+        bnodes.sort(); // in place sort - result may have duplicates
+        bnodes2 = [];
+        for (var j=0; j<bnodes.length; j++)
+            if (j==0 || !bnodes[j].sameTermAs(bnodes[j-1])) bnodes2.push(bnodes[j]);
+        return bnodes2;
+    }
+
+    sparql.prototype._cache_ifps = function() {
+        // Make a cached list of [Inverse-]Functional properties
+        // Call this once before calling context_statements
+        this.ifps = {};
+        var a = this.store.each(undefined, this.ns.rdf('type'), this.ns.owl('InverseFunctionalProperty'))
+        for (var i=0; i<a.length; i++) {
+            this.ifps[a[i].uri] = true;
+        }
+        this.fps = {};
+        var a = this.store.each(undefined, this.ns.rdf('type'), this.ns.owl('FunctionalProperty'))
+        for (var i=0; i<a.length; i++) {
+            this.fps[a[i].uri] = true;
+        }
+    }
+
+    sparql.prototype._bnode_context2 = function(x, source, depth) {
+        // Return a list of statements which indirectly identify a node
+        //  Depth > 1 if try further indirection.
+        //  Return array of statements (possibly empty), or null if failure
+        var sts = this.store.statementsMatching(undefined, undefined, x, source); // incoming links
+        for (var i=0; i<sts.length; i++) {
+            if (this.fps[sts[i].predicate.uri]) {
+                var y = sts[i].subject;
+                if (!y.isBlank)
+                    return [ sts[i] ];
+                if (depth) {
+                    var res = this._bnode_context2(y, source, depth-1);
+                    if (res != null)
+                        return res.concat([ sts[i] ]);
+                }
+            }        
+        }
+        var sts = this.store.statementsMatching(x, undefined, undefined, source); // outgoing links
+        for (var i=0; i<sts.length; i++) {
+            if (this.ifps[sts[i].predicate.uri]) {
+                var y = sts[i].object;
+                if (!y.isBlank)
+                    return [ sts[i] ];
+                if (depth) {
+                    var res = this._bnode_context2(y, source, depth-1);
+                    if (res != undefined)
+                        return res.concat([ sts[i] ]);
+                }
+            }        
+        }
+        return null; // Failure
+    }
+
+
+    sparql.prototype._bnode_context = function(x, source) {
+        // Return a list of statements which indirectly identify a node
+        //   Breadth-first
+        for (var depth = 0; depth < 3; depth++) { // Try simple first 
+            var con = this._bnode_context2(x, source, depth);
+            if (con != null) return con;
+        }
+        throw ('Unable to uniquely identify bnode: '+ x.toNT());
+    }
+
+    sparql.prototype._bnode_context = function(bnodes) {
+        var context = [];
+        if (bnodes.length) {
+            if (this.store.statementsMatching(st.subject.isBlank?undefined:st.subject,
+                                      st.predicate.isBlank?undefined:st.predicate,
+                                      st.object.isBlank?undefined:st.object,
+                                      st.why).length <= 1) {
+                context = context.concat(st);
+            } else {
+                this._cache_ifps();
+                for (x in bnodes) {
+                    context = context.concat(this._bnode_context(bnodes[x], st.why));
+                }
+            }
+        }
+        return context;
+    }
+
+    sparql.prototype._statement_context = function(st) {
+        var bnodes = this._statement_bnodes(st);
+        return this._bnode_context(bnodes);
+    }
+
+    sparql.prototype._context_where = function(context) {
+            return (context == undefined || context.length == 0)
+            ? ""
+            : "WHERE { " + context.map(anonymizeNT).join("\n") + " }\n";
+    }
+
+    sparql.prototype._fire = function(uri, query, callback) {
+        if (!uri) throw "No URI given for remote editing operation: "+query;
+        tabulator.log.info("sparql: sending update to <"+uri+">\n   query="+query+"\n");
+        var xhr = $rdf.Util.XMLHTTPFactory();
+
+        xhr.onreadystatechange = function() {
+            //dump("SPARQL update ready state for <"+uri+"> readyState="+xhr.readyState+"\n"+query+"\n");
+            if (xhr.readyState == 4) {
+                var success = (!xhr.status || (xhr.status >= 200 && xhr.status < 300));
+                if (!success) tabulator.log.error("sparql: update failed for <"+uri+"> status="+
+                    xhr.status+", "+xhr.statusText+", body length="+xhr.responseText.length+"\n   for query: "+query);
+                else  tabulator.log.debug("sparql: update Ok for <"+uri+">");
+                callback(uri, success, xhr.responseText);
+            }
+        }
+
+        if(!tabulator.isExtension) {
+            try {
+                $rdf.Util.enablePrivilege("UniversalBrowserRead")
+            } catch(e) {
+                alert("Failed to get privileges: " + e)
+            }
+        }
+        
+        xhr.open('POST', uri, true);  // async=true
+        xhr.setRequestHeader('Content-type', 'application/sparql-query');
+        xhr.send(query);
+    }
+
+    // This does NOT update the statement.
+    // It returns an object whcih includes
+    //  function which can be used to change the object of the statement.
+    //
+    sparql.prototype.update_statement = function(statement) {
+        if (statement && statement.why == undefined) return;
+
+        var sparql = this;
+        var context = this._statement_context(statement);
+
+        return {
+            statement: statement?[statement.subject, statement.predicate, statement.object, statement.why]:undefined,
+            statementNT: statement?anonymizeNT(statement):undefined,
+            where: sparql._context_where(context),
+
+            set_object: function(obj, callback) {
+                query = this.where;
+                query += "DELETE DATA { " + this.statementNT + " } ;\n";
+                query += "INSERT DATA { " +
+                    anonymize(this.statement[0]) + " " +
+                    anonymize(this.statement[1]) + " " +
+                    anonymize(obj) + " " + " . }\n";
+     
+                sparql._fire(this.statement[3].uri, query, callback);
+            }
+        }
+    }
+
+    sparql.prototype.insert_statement = function(st, callback) {
+        var st0 = st instanceof Array ? st[0] : st;
+        var query = this._context_where(this._statement_context(st0));
+        
+        if (st instanceof Array) {
+            var stText="";
+            for (var i=0;i<st.length;i++) stText+=st[i]+'\n';
+            query += "INSERT DATA { " + stText + " }\n";
+        } else {
+            query += "INSERT DATA { " +
+                anonymize(st.subject) + " " +
+                anonymize(st.predicate) + " " +
+                anonymize(st.object) + " " + " . }\n";
+        }
+        
+        this._fire(st0.why.uri, query, callback);
+    }
+
+    sparql.prototype.delete_statement = function(st, callback) {
+        var query = this._context_where(this._statement_context(st));
+        
+        query += "DELETE DATA { " + anonymizeNT(st) + " }\n";
+        
+        this._fire(st instanceof Array?st[0].why.uri:st.why.uri, query, callback);
+    }
+
+    // This high-level function updates the local store iff the web is changed successfully. 
+    //
+    //  - deletions, insertions may be undefined or single statements or lists or formulae.
+    //
+    //  - callback is called as callback(uri, success, errorbody)
+    //
+    sparql.prototype.update = function(deletions, insertions, callback) {
+        var kb = this.store;
+        tabulator.log.info("update called")
+        var ds =  deletions == undefined ? []
+                    : deletions instanceof $rdf.IndexedFormula ? deletions.statements
+                    : deletions instanceof Array ? deletions : [ deletions ];
+        var is =  insertions == undefined? []
+                    : insertions instanceof $rdf.IndexedFormula ? insertions.statements
+                    : insertions instanceof Array ? insertions : [ insertions ];
+        if (! (ds instanceof Array)) throw "Type Error "+(typeof ds)+": "+ds;
+        if (! (is instanceof Array)) throw "Type Error "+(typeof is)+": "+is;
+        var doc = ds.length ? ds[0].why : is[0].why;
+        
+        ds.map(function(st){if (!doc.sameTerm(st.why)) throw "sparql update: destination "+doc+" inconsistent with ds "+st.why;});
+        is.map(function(st){if (!doc.sameTerm(st.why)) throw "sparql update: destination = "+doc+" inconsistent with st.why ="+st.why;});
+
+        var protocol = this.editable(doc.uri, kb);
+        if (!protocol) throw "Can't make changes in uneditable "+doc;
+
+        if (protocol.indexOf('SPARQL') >=0) {
+            var bnodes = []
+            if (ds.length) bnodes = this._statement_array_bnodes(ds);
+            if (is.length) bnodes = bnodes.concat(this._statement_array_bnodes(is));
+            var context = this._bnode_context(bnodes);
+            var whereClause = this._context_where(context);
+            var query = ""
+            if (whereClause.length) { // Is there a WHERE clause?
+                if (ds.length) {
+                    query += "DELETE { ";
+                    for (var i=0; i<ds.length;i++) query+= anonymizeNT(ds[i])+"\n";
+                    query += " }\n";
+                }
+                if (is.length) {
+                    query += "INSERT { ";
+                    for (var i=0; i<is.length;i++) query+= anonymizeNT(is[i])+"\n";
+                    query += " }\n";
+                }
+                query += whereClause;
+            } else { // no where clause
+                if (ds.length) {
+                    query += "DELETE DATA { ";
+                    for (var i=0; i<ds.length;i++) query+= anonymizeNT(ds[i])+"\n";
+                    query += " } \n";
+                }
+                if (is.length) {
+                    if (ds.length) query += " ; ";
+                    query += "INSERT DATA { ";
+                    for (var i=0; i<is.length;i++) query+= anonymizeNT(is[i])+"\n";
+                    query += " }\n";
+                }
+            }
+            this._fire(doc.uri, query,
+                function(uri, success, body) {
+                    tabulator.log.info("\t sparql: Return success="+success+" for query "+query+"\n");
+                    if (success) {
+                        for (var i=0; i<ds.length;i++)
+                            try { kb.remove(ds[i]) } catch(e) {
+                                callback(uri, false,
+                                "sparqlUpdate: Remote OK but error deleting statemmnt "+
+                                    ds[i] + " from local store:\n" + e)
+                            }
+                        for (var i=0; i<is.length;i++)
+                            kb.add(is[i].subject, is[i].predicate, is[i].object, doc); 
+                    }
+                    callback(uri, success, body);
+                });
+            
+        } else if (protocol.indexOf('DAV') >=0) {
+
+            // The code below is derived from Kenny's UpdateCenter.js
+            var documentString;
+            var request = kb.any(doc, this.ns.link("request"));
+            if (!request) throw "No record of our HTTP GET request for document: "+doc; //should not happen
+            var response =  kb.any(request, this.ns.link("response"));
+            if (!response)  return null; // throw "No record HTTP GET response for document: "+doc;
+            var content_type = kb.the(response, this.ns.httph("content-type")).value;            
+
+            //prepare contents of revised document
+            var newSts = kb.statementsMatching(undefined, undefined, undefined, doc).slice(); // copy!
+            for (var i=0;i<ds.length;i++) $rdf.Util.RDFArrayRemove(newSts, ds[i]);
+            for (var i=0;i<is.length;i++) newSts.push(is[i]);                                     
+            
+            //serialize to te appropriate format
+            var sz = $rdf.Serializer(kb);
+            sz.suggestNamespaces(kb.namespaces);
+            sz.setBase(doc.uri);//?? beware of this - kenny (why? tim)                   
+            switch(content_type){
+                case 'application/rdf+xml': 
+                    documentString = sz.statementsToXML(newSts);
+                    break;
+                case 'text/rdf+n3': // Legacy
+                case 'text/n3':
+                case 'text/turtle':
+                case 'application/x-turtle': // Legacy
+                case 'application/n3': // Legacy
+                    documentString = sz.statementsToN3(newSts);
+                    break;
+                default:
+                    throw "Content-type "+content_type +" not supported for data write";                                                                            
+            }
+            
+            // Write the new version back
+            
+            var candidateTarget = kb.the(response, this.ns.httph("content-location"));
+            if (candidateTarget) targetURI = Util.uri.join(candidateTarget.value, targetURI);
+            var xhr = Util.XMLHTTPFactory();
+            xhr.onreadystatechange = function (){
+                if (xhr.readyState == 4){
+                    //formula from sparqlUpdate.js, what about redirects?
+                    var success = (!xhr.status || (xhr.status >= 200 && xhr.status < 300));
+                    if (success) {
+                        for (var i=0; i<ds.length;i++) kb.remove(ds[i]);
+                        for (var i=0; i<is.length;i++)
+                            kb.add(is[i].subject, is[i].predicate, is[i].object, doc);                
+                    }
+                    callback(doc.uri, success, xhr.responseText);
+                }
+            };
+            xhr.open('PUT', targetURI, true);
+            //assume the server does PUT content-negotiation.
+            xhr.setRequestHeader('Content-type', content_type);//OK?
+            xhr.send(documentString);
+
+        } else if (protocol.indexOf('LOCALFILE') >=0) {
+            try {
+                tabulator.log.info("Writing back to local file\n");
+                // See http://simon-jung.blogspot.com/2007/10/firefox-extension-file-io.html
+                //prepare contents of revised document
+                var newSts = kb.statementsMatching(undefined, undefined, undefined, doc).slice(); // copy!
+                for (var i=0;i<ds.length;i++) $rdf.Util.RDFArrayRemove(newSts, ds[i]);
+                for (var i=0;i<is.length;i++) newSts.push(is[i]);                                     
+                
+                //serialize to the appropriate format
+                var documentString;
+                var sz = $rdf.Serializer(kb);
+                sz.suggestNamespaces(kb.namespaces);
+                sz.setBase(doc.uri);//?? beware of this - kenny (why? tim)
+                var dot = doc.uri.lastIndexOf('.');
+                if (dot < 1) throw "Rewriting file: No filename extension: "+doc.uri;
+                var ext = doc.uri.slice(dot+1);                  
+                switch(ext){
+                    case 'rdf': 
+                    case 'owl':  // Just my experence   ...@@ we should keep the format in which it was parsed
+                    case 'xml': 
+                        documentString = sz.statementsToXML(newSts);
+                        break;
+                    case 'n3':
+                    case 'nt':
+                    case 'ttl':
+                        documentString = sz.statementsToN3(newSts);
+                        break;
+                    default:
+                        throw "File extension ."+ext +" not supported for data write";                                                                            
+                }
+                
+                // Write the new version back
+                
+                //create component for file writing
+                dump("Writing back: <<<"+documentString+">>>\n")
+                var filename = doc.uri.slice(7); // chop off   file://  leaving /path
+                //tabulator.log.warn("Writeback: Filename: "+filename+"\n")
+                var file = Components.classes["@mozilla.org/file/local;1"]
+                    .createInstance(Components.interfaces.nsILocalFile);
+                file.initWithPath(filename);
+                if(!file.exists()) throw "Rewriting file <"+doc.uri+"> but it does not exist!";
+                    
+                //{
+                //file.create( Components.interfaces.nsIFile.NORMAL_FILE_TYPE, 420);
+                //}
+                    //create file output stream and use write/create/truncate mode
+                //0x02 writing, 0x08 create file, 0x20 truncate length if exist
+                var stream = Components.classes["@mozilla.org/network/file-output-stream;1"]
+                .createInstance(Components.interfaces.nsIFileOutputStream);
+
+                stream.init(file, 0x02 | 0x08 | 0x20, 0666, 0);
+
+                //write data to file then close output stream
+                stream.write(documentString, documentString.length);
+                stream.close();
+
+                for (var i=0; i<ds.length;i++) kb.remove(ds[i]);
+                for (var i=0; i<is.length;i++)
+                    kb.add(is[i].subject, is[i].predicate, is[i].object, doc); 
+                                
+                callback(doc.uri, true, ""); // success!
+            } catch(e) {
+                callback(doc.uri, false, 
+                "Exception trying to write back file <"+doc.uri+">\n"+
+                        tabulator.Util.stackString(e))
+            }
+            
+        } else throw "Unhandled edit method: '"+protocol+"' for "+doc;
+    };
+
+
+
+    return sparql;
+
+}();